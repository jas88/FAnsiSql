--- conflicted
+++ resolved
@@ -9,15 +9,9 @@
 namespace FAnsiTests;
 
 internal class TestExamples : DatabaseTests
-<<<<<<< HEAD
-{ 
-    [Ignore("Test only works when the hard coded connection strings pass,  this test is used to build clear examples in the documentation")]
-    [Test] 
-=======
 {
     [Ignore("Test only works when the hard coded connection strings pass,  this test is used to build clear examples in the documentation")]
     [Test]
->>>>>>> 7107c7b0
     public void Simple_Example()
     {
         //Some data we want to load
