--- conflicted
+++ resolved
@@ -718,14 +718,6 @@
         col.DataType.AlterTypeTo("decimal(5,2)");
 
         var size = tbl.DiscoverColumn("MyCol").DataType.GetDecimalSize();
-<<<<<<< HEAD
-        Assert.AreEqual(new DecimalSize(3, 2), size); //3 before decimal place 2 after;
-        Assert.AreEqual(3, size.NumbersBeforeDecimalPlace);
-        Assert.AreEqual(2, size.NumbersAfterDecimalPlace);
-        Assert.AreEqual(5, size.Precision);
-        Assert.AreEqual(2, size.Scale);
-            
-=======
         Assert.That(size, Is.EqualTo(new DecimalSize(3, 2))); //3 before decimal place 2 after;
         Assert.Multiple(() =>
         {
@@ -735,7 +727,6 @@
             Assert.That(size.Scale, Is.EqualTo(2));
         });
 
->>>>>>> b87a779b
         dt = tbl.GetDataTable();
         Assert.Multiple(() =>
         {
@@ -760,21 +751,6 @@
         var tbl = database.CreateTable("DecimalTestTable", dt);
 
         dt =tbl.GetDataTable();
-<<<<<<< HEAD
-        Assert.AreEqual(1,dt.Rows.OfType<DataRow>().Count(r=>Convert.ToDecimal(r[0]) == new decimal(100.0f)));
-        Assert.AreEqual(1, dt.Rows.OfType<DataRow>().Count(r => Convert.ToDecimal(r[0]) == new decimal(105.0f)));
-        Assert.AreEqual(1, dt.Rows.OfType<DataRow>().Count(r => Convert.ToDecimal(r[0]) == new decimal(2.1f)));
-            
-
-        var col = tbl.DiscoverColumn("MyCol");
-        var size = col.DataType.GetDecimalSize();
-        Assert.AreEqual(new DecimalSize(3, 1), size); //3 before decimal place 2 after;
-        Assert.AreEqual(3,size.NumbersBeforeDecimalPlace);
-        Assert.AreEqual(1,size.NumbersAfterDecimalPlace);
-        Assert.AreEqual(4, size.Precision);
-        Assert.AreEqual(1, size.Scale);
-            
-=======
         Assert.Multiple(() =>
         {
             Assert.That(dt.Rows.OfType<DataRow>().Count(static r => Convert.ToDecimal(r[0]) == new decimal(100.0f)), Is.EqualTo(1));
@@ -794,7 +770,6 @@
             Assert.That(size.Scale, Is.EqualTo(1));
         });
 
->>>>>>> b87a779b
         col.DataType.AlterTypeTo("decimal(5,2)");
 
         size = tbl.DiscoverColumn("MyCol").DataType.GetDecimalSize();
@@ -891,37 +866,6 @@
             
         var database = GetTestDatabase(type);
 
-<<<<<<< HEAD
-        //ExpectDatabase with illegal name
-        StringAssert.IsMatch(
-            "Database .* contained unsupported .* characters",
-            Assert.Throws<RuntimeNameException>(()=>database.Server.ExpectDatabase(horribleDatabaseName))
-                ?.Message);
-
-        //ExpectTable with illegal name
-        StringAssert.IsMatch(
-            "Table .* contained unsupported .* characters",
-            Assert.Throws<RuntimeNameException>(()=>database.ExpectTable(horribleTableName))
-                ?.Message);
-            
-        //CreateTable with illegal name
-        StringAssert.IsMatch(
-            "Table .* contained unsupported .* characters",
-            Assert.Throws<RuntimeNameException>(()=> database.CreateTable(horribleTableName, new DatabaseColumnRequest[]
-            {
-                new("a", new DatabaseTypeRequest(typeof(string), 10))
-            }))
-                ?.Message);
-
-        //CreateTable with (column) illegal name
-        StringAssert.IsMatch(
-            "Column .* contained unsupported .* characters",
-            Assert.Throws<RuntimeNameException>(()=> database.CreateTable("f", new DatabaseColumnRequest[]
-            {
-                new(columnName, new DatabaseTypeRequest(typeof(string), 10))
-            }))
-                ?.Message);
-=======
         Assert.Multiple(() =>
         {
             //ExpectDatabase with illegal name
@@ -950,7 +894,6 @@
                 ]))
                     ?.Message, Does.Match("Column .* contained unsupported .* characters"));
         });
->>>>>>> b87a779b
 
         AssertCanCreateDatabases();
             
@@ -1077,13 +1020,6 @@
         var dt2 = tbl.GetDataTable();
 
         var databaseValue = (DateTime)dt2.Rows.Cast<DataRow>().Single()["myDt"];
-<<<<<<< HEAD
-            
-        Assert.AreEqual(currentValue.Year,databaseValue.Year);
-        Assert.AreEqual(currentValue.Month, databaseValue.Month);
-        Assert.AreEqual(currentValue.Day, databaseValue.Day);
-        Assert.AreEqual(currentValue.Hour, databaseValue.Hour);
-=======
 
         Assert.Multiple(() =>
         {
@@ -1092,7 +1028,6 @@
             Assert.That(databaseValue.Day, Is.EqualTo(currentValue.Day));
             Assert.That(databaseValue.Hour, Is.EqualTo(currentValue.Hour));
         });
->>>>>>> b87a779b
     }
 
     [TestCaseSource(typeof(All),nameof(All.DatabaseTypes))]
@@ -1139,13 +1074,8 @@
         var dt2 = tbl.GetDataTable();
 
         var databaseValue = (string)dt2.Rows.Cast<DataRow>().Single()["MyGuid"];
-<<<<<<< HEAD
-            
-        Assert.IsNotNull(databaseValue);
-=======
 
         Assert.That(databaseValue, Is.Not.Null);
->>>>>>> b87a779b
         TestContext.WriteLine(databaseValue);
     }
 
