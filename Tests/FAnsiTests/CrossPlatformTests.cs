--- conflicted
+++ resolved
@@ -25,20 +25,6 @@
         Assert.Throws<ArgumentNullException>(() => db.CreateTable("", new DataTable()));
     }
 
-<<<<<<< HEAD
-    [TestCase(DatabaseType.MicrosoftSQLServer,"01/01/2007 00:00:00")]
-    [TestCase(DatabaseType.MySql,"1/1/2007 00:00:00")]
-    [TestCase(DatabaseType.MySql,"01/01/2007 00:00:00")]
-    [TestCase(DatabaseType.Oracle,"01/01/2007 00:00:00")]
-    [TestCase(DatabaseType.MicrosoftSQLServer,"2007-01-01 00:00:00")]
-    [TestCase(DatabaseType.MySql,"2007-01-01 00:00:00")]
-    [TestCase(DatabaseType.Oracle,"2007-01-01 00:00:00")]
-    [TestCase(DatabaseType.PostgreSql,"01/01/2007 00:00:00")]
-    [TestCase(DatabaseType.PostgreSql,"2007-01-01 00:00:00")]
-    [TestCase(DatabaseType.Sqlite,"01/01/2007 00:00:00")]
-    [TestCase(DatabaseType.Sqlite,"2007-01-01 00:00:00")]
-    public void DateColumnTests_NoTime(DatabaseType type,object input)
-=======
     [TestCase(DatabaseType.MicrosoftSQLServer, "01/01/2007 00:00:00")]
     [TestCase(DatabaseType.MySql, "1/1/2007 00:00:00")]
     [TestCase(DatabaseType.MySql, "01/01/2007 00:00:00")]
@@ -48,8 +34,9 @@
     [TestCase(DatabaseType.Oracle, "2007-01-01 00:00:00")]
     [TestCase(DatabaseType.PostgreSql, "01/01/2007 00:00:00")]
     [TestCase(DatabaseType.PostgreSql, "2007-01-01 00:00:00")]
+    [TestCase(DatabaseType.Sqlite, "01/01/2007 00:00:00")]
+    [TestCase(DatabaseType.Sqlite, "2007-01-01 00:00:00")]
     public void DateColumnTests_NoTime(DatabaseType type, object input)
->>>>>>> 95835e0e
     {
         var db = GetTestDatabase(type);
         var tbl = db.CreateTable("MyTable", [new DatabaseColumnRequest("MyDate", new DatabaseTypeRequest(typeof(DateTime)))]);
@@ -74,19 +61,6 @@
         });
     }
 
-<<<<<<< HEAD
-    [TestCase(DatabaseType.MicrosoftSQLServer,"2/28/1993 5:36:27 AM","en-US")]
-    [TestCase(DatabaseType.MySql,"2/28/1993 5:36:27 AM","en-US")]
-    [TestCase(DatabaseType.Oracle,"2/28/1993 5:36:27 AM","en-US")]
-    [TestCase(DatabaseType.MicrosoftSQLServer,"28/2/1993 5:36:27 AM","en-GB")]
-    [TestCase(DatabaseType.MySql,"28/2/1993 5:36:27 AM","en-GB")]
-    [TestCase(DatabaseType.Oracle,"28/2/1993 5:36:27 AM","en-GB")]
-    [TestCase(DatabaseType.PostgreSql,"2/28/1993 5:36:27 AM","en-US")]
-    [TestCase(DatabaseType.PostgreSql,"28/2/1993 5:36:27 AM","en-GB")]
-    [TestCase(DatabaseType.Sqlite,"2/28/1993 5:36:27 AM","en-US")]
-    [TestCase(DatabaseType.Sqlite,"28/2/1993 5:36:27 AM","en-GB")]
-    public void DateColumnTests_UkUsFormat_Explicit(DatabaseType type,object input,string culture)
-=======
     [TestCase(DatabaseType.MicrosoftSQLServer, "2/28/1993 5:36:27 AM", "en-US")]
     [TestCase(DatabaseType.MySql, "2/28/1993 5:36:27 AM", "en-US")]
     [TestCase(DatabaseType.Oracle, "2/28/1993 5:36:27 AM", "en-US")]
@@ -95,8 +69,9 @@
     [TestCase(DatabaseType.Oracle, "28/2/1993 5:36:27 AM", "en-GB")]
     [TestCase(DatabaseType.PostgreSql, "2/28/1993 5:36:27 AM", "en-US")]
     [TestCase(DatabaseType.PostgreSql, "28/2/1993 5:36:27 AM", "en-GB")]
+    [TestCase(DatabaseType.Sqlite, "2/28/1993 5:36:27 AM", "en-US")]
+    [TestCase(DatabaseType.Sqlite, "28/2/1993 5:36:27 AM", "en-GB")]
     public void DateColumnTests_UkUsFormat_Explicit(DatabaseType type, object input, string culture)
->>>>>>> 95835e0e
     {
         var db = GetTestDatabase(type);
         var tbl = db.CreateTable("MyTable", [new DatabaseColumnRequest("MyDate", new DatabaseTypeRequest(typeof(DateTime)))]);
@@ -133,20 +108,12 @@
     /// <param name="type"></param>
     /// <param name="input"></param>
     /// <param name="culture"></param>
-<<<<<<< HEAD
-    [TestCase(DatabaseType.MicrosoftSQLServer,"2/28/1993 5:36:27 AM","en-US")]
-    [TestCase(DatabaseType.MySql,"2/28/1993 5:36:27 AM","en-US")]
-    [TestCase(DatabaseType.Oracle,"2/28/1993 5:36:27 AM","en-US")]
-    [TestCase(DatabaseType.PostgreSql,"2/28/1993 5:36:27 AM","en-US")]
-    [TestCase(DatabaseType.Sqlite,"2/28/1993 5:36:27 AM","en-US")]
-    public void DateColumnTests_PrimaryKeyColumn(DatabaseType type,object input,string culture)
-=======
     [TestCase(DatabaseType.MicrosoftSQLServer, "2/28/1993 5:36:27 AM", "en-US")]
     [TestCase(DatabaseType.MySql, "2/28/1993 5:36:27 AM", "en-US")]
     [TestCase(DatabaseType.Oracle, "2/28/1993 5:36:27 AM", "en-US")]
     [TestCase(DatabaseType.PostgreSql, "2/28/1993 5:36:27 AM", "en-US")]
+    [TestCase(DatabaseType.Sqlite, "2/28/1993 5:36:27 AM", "en-US")]
     public void DateColumnTests_PrimaryKeyColumn(DatabaseType type, object input, string culture)
->>>>>>> 95835e0e
     {
         var db = GetTestDatabase(type);
         var tbl = db.CreateTable("MyTable", [
@@ -175,19 +142,6 @@
     }
 
 
-<<<<<<< HEAD
-    [TestCase(DatabaseType.MicrosoftSQLServer,"00:00:00")]
-    [TestCase(DatabaseType.MySql,"00:00:00")]
-    [TestCase(DatabaseType.Oracle,"00:00:00")]
-    [TestCase(DatabaseType.MicrosoftSQLServer,"00:00")]
-    [TestCase(DatabaseType.MySql,"00:00")]
-    [TestCase(DatabaseType.Oracle,"00:00")]
-    [TestCase(DatabaseType.PostgreSql,"00:00:00")]
-    [TestCase(DatabaseType.PostgreSql,"00:00")]
-    [TestCase(DatabaseType.Sqlite,"00:00:00")]
-    [TestCase(DatabaseType.Sqlite,"00:00")]
-    public void DateColumnTests_TimeOnly_Midnight(DatabaseType type,object input)
-=======
     [TestCase(DatabaseType.MicrosoftSQLServer, "00:00:00")]
     [TestCase(DatabaseType.MySql, "00:00:00")]
     [TestCase(DatabaseType.Oracle, "00:00:00")]
@@ -196,8 +150,9 @@
     [TestCase(DatabaseType.Oracle, "00:00")]
     [TestCase(DatabaseType.PostgreSql, "00:00:00")]
     [TestCase(DatabaseType.PostgreSql, "00:00")]
+    [TestCase(DatabaseType.Sqlite, "00:00:00")]
+    [TestCase(DatabaseType.Sqlite, "00:00")]
     public void DateColumnTests_TimeOnly_Midnight(DatabaseType type, object input)
->>>>>>> 95835e0e
     {
         var db = GetTestDatabase(type);
         var tbl = db.CreateTable("MyTable", [new DatabaseColumnRequest("MyTime", new DatabaseTypeRequest(typeof(TimeSpan)))]);
@@ -264,19 +219,6 @@
         }
     }
     */
-<<<<<<< HEAD
-    [TestCase(DatabaseType.MicrosoftSQLServer,"13:11:10")]
-    [TestCase(DatabaseType.MySql,"13:11:10")]
-    [TestCase(DatabaseType.Oracle,"13:11:10")]
-    [TestCase(DatabaseType.MicrosoftSQLServer,"13:11")]
-    [TestCase(DatabaseType.MySql,"13:11")]
-    [TestCase(DatabaseType.Oracle,"13:11")]
-    [TestCase(DatabaseType.PostgreSql,"13:11:10")]
-    [TestCase(DatabaseType.PostgreSql,"13:11")]
-    [TestCase(DatabaseType.Sqlite,"13:11:10")]
-    [TestCase(DatabaseType.Sqlite,"13:11")]
-    public void DateColumnTests_TimeOnly_Afternoon(DatabaseType type,object input)
-=======
     [TestCase(DatabaseType.MicrosoftSQLServer, "13:11:10")]
     [TestCase(DatabaseType.MySql, "13:11:10")]
     [TestCase(DatabaseType.Oracle, "13:11:10")]
@@ -285,8 +227,9 @@
     [TestCase(DatabaseType.Oracle, "13:11")]
     [TestCase(DatabaseType.PostgreSql, "13:11:10")]
     [TestCase(DatabaseType.PostgreSql, "13:11")]
+    [TestCase(DatabaseType.Sqlite, "13:11:10")]
+    [TestCase(DatabaseType.Sqlite, "13:11")]
     public void DateColumnTests_TimeOnly_Afternoon(DatabaseType type, object input)
->>>>>>> 95835e0e
     {
         var db = GetTestDatabase(type);
         var tbl = db.CreateTable("MyTable", [new DatabaseColumnRequest("MyTime", new DatabaseTypeRequest(typeof(TimeSpan)))]);
@@ -323,27 +266,6 @@
     }
 
     [Test]
-<<<<<<< HEAD
-    [TestCase(DatabaseType.MicrosoftSQLServer,"int","-23.00")]
-    [TestCase(DatabaseType.MicrosoftSQLServer,"int","23.0")]
-    [TestCase(DatabaseType.MicrosoftSQLServer,"bit","0")]
-    [TestCase(DatabaseType.MicrosoftSQLServer,"int","00.0")]
-    [TestCase(DatabaseType.MicrosoftSQLServer,"int","-24")]
-    [TestCase(DatabaseType.MySql,"int","-23.00")]
-    [TestCase(DatabaseType.MySql,"int","-25")]
-    [TestCase(DatabaseType.MySql,"boolean","0")]
-    [TestCase(DatabaseType.PostgreSql,"int","-23.00")]
-    [TestCase(DatabaseType.PostgreSql,"int","23.0")]
-    [TestCase(DatabaseType.PostgreSql,"boolean","0")]
-    [TestCase(DatabaseType.PostgreSql,"int","00.0")]
-    [TestCase(DatabaseType.PostgreSql,"int","-24")]
-    [TestCase(DatabaseType.Sqlite,"INTEGER","-23.00")]
-    [TestCase(DatabaseType.Sqlite,"INTEGER","23.0")]
-    [TestCase(DatabaseType.Sqlite,"INTEGER","0")]
-    [TestCase(DatabaseType.Sqlite,"INTEGER","00.0")]
-    [TestCase(DatabaseType.Sqlite,"INTEGER","-24")]
-    public void TypeConsensusBetweenGuesserAndDiscoveredTableTest(DatabaseType dbType,string datatType,string insertValue)
-=======
     [TestCase(DatabaseType.MicrosoftSQLServer, "int", "-23.00")]
     [TestCase(DatabaseType.MicrosoftSQLServer, "int", "23.0")]
     [TestCase(DatabaseType.MicrosoftSQLServer, "bit", "0")]
@@ -357,8 +279,12 @@
     [TestCase(DatabaseType.PostgreSql, "boolean", "0")]
     [TestCase(DatabaseType.PostgreSql, "int", "00.0")]
     [TestCase(DatabaseType.PostgreSql, "int", "-24")]
+    [TestCase(DatabaseType.Sqlite, "INTEGER", "-23.00")]
+    [TestCase(DatabaseType.Sqlite, "INTEGER", "23.0")]
+    [TestCase(DatabaseType.Sqlite, "INTEGER", "0")]
+    [TestCase(DatabaseType.Sqlite, "INTEGER", "00.0")]
+    [TestCase(DatabaseType.Sqlite, "INTEGER", "-24")]
     public void TypeConsensusBetweenGuesserAndDiscoveredTableTest(DatabaseType dbType, string datatType, string insertValue)
->>>>>>> 95835e0e
     {
         var database = GetTestDatabase(dbType);
 
@@ -870,18 +796,11 @@
         });
     }
 
-<<<<<<< HEAD
-    [TestCase(DatabaseType.MySql,"_-o-_",":>0<:")]
-    [TestCase(DatabaseType.MicrosoftSQLServer,"_-o-_",":>0<:")]
-    [TestCase(DatabaseType.PostgreSql,"_-o-_",":>0<:")]
-    [TestCase(DatabaseType.Sqlite,"_-o-_",":>0<:")]
-    public void HorribleDatabaseAndTableNames(DatabaseType type,string horribleDatabaseName,string horribleTableName)
-=======
     [TestCase(DatabaseType.MySql, "_-o-_", ":>0<:")]
     [TestCase(DatabaseType.MicrosoftSQLServer, "_-o-_", ":>0<:")]
     [TestCase(DatabaseType.PostgreSql, "_-o-_", ":>0<:")]
+    [TestCase(DatabaseType.Sqlite, "_-o-_", ":>0<:")]
     public void HorribleDatabaseAndTableNames(DatabaseType type, string horribleDatabaseName, string horribleTableName)
->>>>>>> 95835e0e
     {
         AssertCanCreateDatabases();
 
@@ -1001,21 +920,6 @@
                 ?.Message, Does.Match("Database .* contained unsupported .* characters"));
     }
 
-<<<<<<< HEAD
-    [TestCase(DatabaseType.MySql,"_-o-_",":>0<:","-_")]
-    [TestCase(DatabaseType.MySql,"Comment","SSSS","Space Out")]
-    [TestCase(DatabaseType.MicrosoftSQLServer,"_-o-_",":>0<:","-_")]
-    [TestCase(DatabaseType.MicrosoftSQLServer,"Comment","SSSS","Space Out")]
-    [TestCase(DatabaseType.Oracle,"_-o-_",":>0<:","-_")]
-    [TestCase(DatabaseType.Oracle,"Comment","Comment","Comment")] //reserved keyword in Oracle
-    [TestCase(DatabaseType.Oracle,"Comment","SSSS","Space Out")]
-    [TestCase(DatabaseType.PostgreSql,"_-o-_",":>0<:","-_")]
-    [TestCase(DatabaseType.PostgreSql,"Comment","Comment","Comment")] //reserved keyword in Oracle
-    [TestCase(DatabaseType.PostgreSql,"Comment","SSSS","Space Out")]
-    [TestCase(DatabaseType.Sqlite,"_-o-_",":>0<:","-_")]
-    [TestCase(DatabaseType.Sqlite,"Comment","SSSS","Space Out")]
-    public void HorribleColumnNames(DatabaseType type,string horribleDatabaseName,string horribleTableName,string columnName)
-=======
     [TestCase(DatabaseType.MySql, "_-o-_", ":>0<:", "-_")]
     [TestCase(DatabaseType.MySql, "Comment", "SSSS", "Space Out")]
     [TestCase(DatabaseType.MicrosoftSQLServer, "_-o-_", ":>0<:", "-_")]
@@ -1026,8 +930,9 @@
     [TestCase(DatabaseType.PostgreSql, "_-o-_", ":>0<:", "-_")]
     [TestCase(DatabaseType.PostgreSql, "Comment", "Comment", "Comment")] //reserved keyword in Oracle
     [TestCase(DatabaseType.PostgreSql, "Comment", "SSSS", "Space Out")]
+    [TestCase(DatabaseType.Sqlite, "_-o-_", ":>0<:", "-_")]
+    [TestCase(DatabaseType.Sqlite, "Comment", "SSSS", "Space Out")]
     public void HorribleColumnNames(DatabaseType type, string horribleDatabaseName, string horribleTableName, string columnName)
->>>>>>> 95835e0e
     {
         AssertCanCreateDatabases();
 
