﻿using System;
using System.Data;
using FAnsi;
using FAnsi.Discovery;
using FAnsi.Implementation;
using NUnit.Framework;

namespace FAnsiTests.Server
{
    class ServerLevelTests:DatabaseTests
    {
        [TestCaseSource(typeof(All),nameof(All.DatabaseTypes))]
        public void Server_Exists(DatabaseType type)
        {
            var server = GetTestServer(type);
            Assert.IsTrue(server.Exists(), "Server " + server + " did not exist");
        }

<<<<<<< HEAD
        [TestCaseSource(typeof(All),nameof(All.DatabaseTypes))]
=======
        [TestCase(DatabaseType.MySql)]
        [TestCase(DatabaseType.MicrosoftSQLServer)]
        [TestCase(DatabaseType.Oracle)]
        public void Server_Constructors(DatabaseType dbType)
        {
              var helper = ImplementationManager.GetImplementation(dbType).GetServerHelper();
              var server = new DiscoveredServer(helper.GetConnectionStringBuilder("localhost", null,null,null).ConnectionString,dbType);

              Assert.AreEqual("localhost",server.Name);
        }

        [TestCase(DatabaseType.MySql)]
        [TestCase(DatabaseType.MicrosoftSQLServer)]
        [TestCase(DatabaseType.Oracle)]
>>>>>>> f7cd4f98
        public void Server_RespondsWithinTime(DatabaseType type)
        {
            var server = GetTestServer(type);

            Assert.IsTrue(server.RespondsWithinTime(3,out Exception ex));
        }

        /// <summary>
        /// Tests systems ability to deal with missing information in the connection string
        /// </summary>
        /// <param name="type"></param>
        [TestCaseSource(typeof(All),nameof(All.DatabaseTypes))]
        public void ServerHelper_GetCurrentDatabase_WhenNoneSpecified(DatabaseType type)
        {
            var helper = ImplementationManager.GetImplementation(type).GetServerHelper();            
            var builder = helper.GetConnectionStringBuilder("");
            var server = new DiscoveredServer(builder);

            Assert.AreEqual(null,server.Name);
            Assert.AreEqual(null,server.GetCurrentDatabase());
        }

        [TestCaseSource(typeof(All),nameof(All.DatabaseTypes))]
        public void ServerHelper_GetConnectionStringBuilder(DatabaseType type)
        {
            var helper = ImplementationManager.GetImplementation(type).GetServerHelper();
            var builder = helper.GetConnectionStringBuilder("loco","bob","franko","wacky");

            var server = new DiscoveredServer(builder);

            Assert.AreEqual("loco",server.Name);

            //Oracle does not persist database in connection string
            if(type == DatabaseType.Oracle)
                Assert.IsNull(server.GetCurrentDatabase());
            else
                Assert.AreEqual("bob",server.GetCurrentDatabase().GetRuntimeName());

            Assert.AreEqual("franko",server.ExplicitUsernameIfAny);
            Assert.AreEqual("wacky",server.ExplicitPasswordIfAny);
        }

        
        [TestCaseSource(typeof(All),nameof(All.DatabaseTypesWithBoolFlags))]
        public void ServerHelper_GetConnectionStringBuilder_NoDatabase(DatabaseType type,bool useWhitespace)
        {
            var helper = ImplementationManager.GetImplementation(type).GetServerHelper();
            var builder = helper.GetConnectionStringBuilder("loco",useWhitespace? "  ":null,"franko","wacky");

            var server = new DiscoveredServer(builder);

            Assert.AreEqual("loco",server.Name);

            Assert.IsNull(server.GetCurrentDatabase());

            Assert.AreEqual("franko",server.ExplicitUsernameIfAny);
            Assert.AreEqual("wacky",server.ExplicitPasswordIfAny);

            server = new DiscoveredServer("loco",useWhitespace?"  ":null,type,null,null);
            Assert.AreEqual("loco",server.Name);

            Assert.IsNull(server.GetCurrentDatabase());


        }

        [TestCase(DatabaseType.MySql,false)]
        [TestCase(DatabaseType.MicrosoftSQLServer,false)]
        [TestCase(DatabaseType.Oracle,true)]
        [TestCase(DatabaseType.PostgreSql,false)]
        public void ServerHelper_ChangeDatabase(DatabaseType type,bool expectCaps)
        {
            var server = new DiscoveredServer("loco","bob",type,"franko","wacky");

            Assert.AreEqual("loco",server.Name);
            
            //this failure is already exposed by Server_Helper_GetConnectionStringBuilder
            Assert.AreEqual(expectCaps?"BOB":"bob",server.GetCurrentDatabase().GetRuntimeName());

            Assert.AreEqual("franko",server.ExplicitUsernameIfAny);
            Assert.AreEqual("wacky",server.ExplicitPasswordIfAny);

            server.ChangeDatabase("omgggg");

            Assert.AreEqual(server.Name,"loco");
            
            Assert.AreEqual(expectCaps?"OMGGGG":"omgggg",server.GetCurrentDatabase().GetRuntimeName());
            Assert.AreEqual("franko",server.ExplicitUsernameIfAny);
            Assert.AreEqual("wacky",server.ExplicitPasswordIfAny);
        }


        /// <summary>
        /// Checks the API for <see cref="DiscoveredServer"/> respects both changes using the API and direct user changes made
        /// to <see cref="DiscoveredServer.Builder"/>
        /// </summary>
        /// <param name="type"></param>
        /// <param name="useApiFirst"></param>
        [TestCase(DatabaseType.MySql,false)]
        [TestCase(DatabaseType.MySql,true)]
        [TestCase(DatabaseType.MicrosoftSQLServer,false)]
        [TestCase(DatabaseType.MicrosoftSQLServer,true)]
        [TestCase(DatabaseType.PostgreSql,true)]
        [TestCase(DatabaseType.PostgreSql,false)]
        public void ServerHelper_ChangeDatabase_AdHoc(DatabaseType type, bool useApiFirst)
        {
            //create initial server reference
            var helper = ImplementationManager.GetImplementation(type).GetServerHelper();
            var server = new DiscoveredServer(helper.GetConnectionStringBuilder("loco","bob","franko","wacky"));
            Assert.AreEqual("loco",server.Name);
            Assert.AreEqual("bob",server.GetCurrentDatabase().GetRuntimeName());

            //Use API to change databases
            if(useApiFirst)
            {
                server.ChangeDatabase("omgggg");
                Assert.AreEqual("loco",server.Name);
                Assert.AreEqual("omgggg",server.GetCurrentDatabase().GetRuntimeName());
            }

            //adhoc changes to builder
            server.Builder["Database"] = "Fisss";
            Assert.AreEqual("loco",server.Name);
            Assert.AreEqual("Fisss",server.GetCurrentDatabase().GetRuntimeName());

            server.Builder["Server"] = "Amagad";
            Assert.AreEqual("Amagad",server.Name);
            Assert.AreEqual("Fisss",server.GetCurrentDatabase().GetRuntimeName());
        }

        [TestCase(DatabaseType.MicrosoftSQLServer,DatabaseType.MySql)]
        [TestCase(DatabaseType.MySql, DatabaseType.MicrosoftSQLServer)]
        [TestCase(DatabaseType.MicrosoftSQLServer,DatabaseType.PostgreSql)]
        [TestCase(DatabaseType.PostgreSql, DatabaseType.MicrosoftSQLServer)]

        public void MoveData_BetweenServerTypes(DatabaseType from, DatabaseType to)
        {
            //Create some test data
            DataTable dtToMove = new DataTable();
            dtToMove.Columns.Add("MyCol");
            dtToMove.Columns.Add("DateOfBirth");
            dtToMove.Columns.Add("Sanity");
            
            dtToMove.Rows.Add("Frank",new DateTime(2001,01,01),"0.50");
            dtToMove.Rows.Add("Tony", null,"9.99");
            dtToMove.Rows.Add("Jez", new DateTime(2001, 05, 01),"100.0");

            dtToMove.PrimaryKey = new[] {dtToMove.Columns["MyCol"]};
            
            //Upload it to the first database
            var fromDb = GetTestDatabase(from);
            var tblFrom = fromDb.CreateTable("MyTable", dtToMove);
            Assert.IsTrue(tblFrom.Exists());

            //Get pointer to the second database table (which doesn't exist yet)
            var toDb = GetTestDatabase(to);
            var toTable = toDb.ExpectTable("MyNewTable");
            Assert.IsFalse(toTable.Exists());

            //Get the clone table sql adjusted to work on the other DBMS
            string sql = tblFrom.ScriptTableCreation(false, false, false, toTable);
            
            //open connection and run the code to create the new table
            using(var con = toDb.Server.GetConnection())
            {
                con.Open();
                var cmd = toDb.Server.GetCommand(sql, con);
                cmd.ExecuteNonQuery();
            }

            //new table should exist
            Assert.IsTrue(tblFrom.Exists());

            using (var insert = toTable.BeginBulkInsert())
            {
                //fetch the data from the source table
                var fromData = tblFrom.GetDataTable();

                //put it into the destination table
                insert.Upload(fromData);
            }

            Assert.AreEqual(3, tblFrom.GetRowCount());
            Assert.AreEqual(3, toTable.GetRowCount());

            AssertAreEqual(toTable.GetDataTable(), tblFrom.GetDataTable());
        }

        
    }
}<|MERGE_RESOLUTION|>--- conflicted
+++ resolved
@@ -16,12 +16,8 @@
             Assert.IsTrue(server.Exists(), "Server " + server + " did not exist");
         }
 
-<<<<<<< HEAD
-        [TestCaseSource(typeof(All),nameof(All.DatabaseTypes))]
-=======
-        [TestCase(DatabaseType.MySql)]
-        [TestCase(DatabaseType.MicrosoftSQLServer)]
-        [TestCase(DatabaseType.Oracle)]
+
+        [TestCaseSource(typeof(All),nameof(All.DatabaseTypes))]
         public void Server_Constructors(DatabaseType dbType)
         {
               var helper = ImplementationManager.GetImplementation(dbType).GetServerHelper();
@@ -30,10 +26,7 @@
               Assert.AreEqual("localhost",server.Name);
         }
 
-        [TestCase(DatabaseType.MySql)]
-        [TestCase(DatabaseType.MicrosoftSQLServer)]
-        [TestCase(DatabaseType.Oracle)]
->>>>>>> f7cd4f98
+        [TestCaseSource(typeof(All),nameof(All.DatabaseTypes))]
         public void Server_RespondsWithinTime(DatabaseType type)
         {
             var server = GetTestServer(type);
