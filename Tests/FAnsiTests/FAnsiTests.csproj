<<<<<<< HEAD
<Project Sdk="Microsoft.NET.Sdk">
  <PropertyGroup>
    <TargetFramework>net8.0</TargetFramework>
    <AssemblyTitle>FAnsiSqlTests</AssemblyTitle>
    <Product>FAnsiSqlTests</Product>
    <Copyright>Copyright ©  2019</Copyright>
    <GenerateAssemblyInfo>false</GenerateAssemblyInfo>
  </PropertyGroup>
  <ItemGroup>
    <Compile Include="..\..\SharedAssemblyInfo.cs" Link="SharedAssemblyInfo.cs" />
  </ItemGroup>
  <ItemGroup>
    <PackageReference Include="Microsoft.NET.Test.Sdk" Version="17.8.0" />
    <PackageReference Include="NUnit" Version="4.0.0" />
    <PackageReference Include="NUnit.Analyzers" Version="3.10.0">
      <PrivateAssets>all</PrivateAssets>
      <IncludeAssets>runtime; build; native; contentfiles; analyzers; buildtransitive</IncludeAssets>
    </PackageReference>
    <PackageReference Include="NUnit3TestAdapter" Version="4.5.0" />
    <PackageReference Include="NunitXml.TestLogger" Version="3.1.15" />
  </ItemGroup>
  <ItemGroup>
    <Content Include="TestDatabases.xml">
      <CopyToOutputDirectory>PreserveNewest</CopyToOutputDirectory>
      <SubType>Designer</SubType>
    </Content>
  </ItemGroup>
  <ItemGroup>
    <Service Include="{82A7F48D-3B50-4B1E-B82E-3ADA8210C358}" />
  </ItemGroup>
  <ItemGroup>
    <ProjectReference Include="..\..\FAnsiSql\FAnsi.csproj" />
  </ItemGroup>
</Project>
=======
<Project Sdk="Microsoft.NET.Sdk">
  <PropertyGroup>
    <TargetFramework>net7.0</TargetFramework>
    <AssemblyTitle>FAnsiSqlTests</AssemblyTitle>
    <Product>FAnsiSqlTests</Product>
    <Copyright>Copyright ©  2019</Copyright>
    <GenerateAssemblyInfo>false</GenerateAssemblyInfo>
  </PropertyGroup>
  <ItemGroup>
    <Compile Include="..\..\SharedAssemblyInfo.cs" Link="SharedAssemblyInfo.cs" />
  </ItemGroup>
  <ItemGroup>
    <PackageReference Include="Microsoft.NET.Test.Sdk" Version="17.8.0" />
    <PackageReference Include="NUnit" Version="4.0.1" />
    <PackageReference Include="NUnit.Analyzers" Version="3.10.0">
      <PrivateAssets>all</PrivateAssets>
      <IncludeAssets>runtime; build; native; contentfiles; analyzers; buildtransitive</IncludeAssets>
    </PackageReference>
    <PackageReference Include="NUnit3TestAdapter" Version="4.5.0" />
    <PackageReference Include="NunitXml.TestLogger" Version="3.1.15" />
  </ItemGroup>
  <ItemGroup>
    <Content Include="TestDatabases.xml">
      <CopyToOutputDirectory>PreserveNewest</CopyToOutputDirectory>
      <SubType>Designer</SubType>
    </Content>
  </ItemGroup>
  <ItemGroup>
    <Service Include="{82A7F48D-3B50-4B1E-B82E-3ADA8210C358}" />
  </ItemGroup>
  <ItemGroup>
    <ProjectReference Include="..\..\FAnsiSql\FAnsi.csproj" />
  </ItemGroup>
</Project>
>>>>>>> 07abe44c
<|MERGE_RESOLUTION|>--- conflicted
+++ resolved
@@ -1,71 +1,34 @@
-<<<<<<< HEAD
-<Project Sdk="Microsoft.NET.Sdk">
-  <PropertyGroup>
-    <TargetFramework>net8.0</TargetFramework>
-    <AssemblyTitle>FAnsiSqlTests</AssemblyTitle>
-    <Product>FAnsiSqlTests</Product>
-    <Copyright>Copyright ©  2019</Copyright>
-    <GenerateAssemblyInfo>false</GenerateAssemblyInfo>
-  </PropertyGroup>
-  <ItemGroup>
-    <Compile Include="..\..\SharedAssemblyInfo.cs" Link="SharedAssemblyInfo.cs" />
-  </ItemGroup>
-  <ItemGroup>
-    <PackageReference Include="Microsoft.NET.Test.Sdk" Version="17.8.0" />
-    <PackageReference Include="NUnit" Version="4.0.0" />
-    <PackageReference Include="NUnit.Analyzers" Version="3.10.0">
-      <PrivateAssets>all</PrivateAssets>
-      <IncludeAssets>runtime; build; native; contentfiles; analyzers; buildtransitive</IncludeAssets>
-    </PackageReference>
-    <PackageReference Include="NUnit3TestAdapter" Version="4.5.0" />
-    <PackageReference Include="NunitXml.TestLogger" Version="3.1.15" />
-  </ItemGroup>
-  <ItemGroup>
-    <Content Include="TestDatabases.xml">
-      <CopyToOutputDirectory>PreserveNewest</CopyToOutputDirectory>
-      <SubType>Designer</SubType>
-    </Content>
-  </ItemGroup>
-  <ItemGroup>
-    <Service Include="{82A7F48D-3B50-4B1E-B82E-3ADA8210C358}" />
-  </ItemGroup>
-  <ItemGroup>
-    <ProjectReference Include="..\..\FAnsiSql\FAnsi.csproj" />
-  </ItemGroup>
-</Project>
-=======
-<Project Sdk="Microsoft.NET.Sdk">
-  <PropertyGroup>
-    <TargetFramework>net7.0</TargetFramework>
-    <AssemblyTitle>FAnsiSqlTests</AssemblyTitle>
-    <Product>FAnsiSqlTests</Product>
-    <Copyright>Copyright ©  2019</Copyright>
-    <GenerateAssemblyInfo>false</GenerateAssemblyInfo>
-  </PropertyGroup>
-  <ItemGroup>
-    <Compile Include="..\..\SharedAssemblyInfo.cs" Link="SharedAssemblyInfo.cs" />
-  </ItemGroup>
-  <ItemGroup>
-    <PackageReference Include="Microsoft.NET.Test.Sdk" Version="17.8.0" />
-    <PackageReference Include="NUnit" Version="4.0.1" />
-    <PackageReference Include="NUnit.Analyzers" Version="3.10.0">
-      <PrivateAssets>all</PrivateAssets>
-      <IncludeAssets>runtime; build; native; contentfiles; analyzers; buildtransitive</IncludeAssets>
-    </PackageReference>
-    <PackageReference Include="NUnit3TestAdapter" Version="4.5.0" />
-    <PackageReference Include="NunitXml.TestLogger" Version="3.1.15" />
-  </ItemGroup>
-  <ItemGroup>
-    <Content Include="TestDatabases.xml">
-      <CopyToOutputDirectory>PreserveNewest</CopyToOutputDirectory>
-      <SubType>Designer</SubType>
-    </Content>
-  </ItemGroup>
-  <ItemGroup>
-    <Service Include="{82A7F48D-3B50-4B1E-B82E-3ADA8210C358}" />
-  </ItemGroup>
-  <ItemGroup>
-    <ProjectReference Include="..\..\FAnsiSql\FAnsi.csproj" />
-  </ItemGroup>
-</Project>
->>>>>>> 07abe44c
+<Project Sdk="Microsoft.NET.Sdk">
+  <PropertyGroup>
+    <TargetFramework>net8.0</TargetFramework>
+    <AssemblyTitle>FAnsiSqlTests</AssemblyTitle>
+    <Product>FAnsiSqlTests</Product>
+    <Copyright>Copyright ©  2019</Copyright>
+    <GenerateAssemblyInfo>false</GenerateAssemblyInfo>
+  </PropertyGroup>
+  <ItemGroup>
+    <Compile Include="..\..\SharedAssemblyInfo.cs" Link="SharedAssemblyInfo.cs" />
+  </ItemGroup>
+  <ItemGroup>
+    <PackageReference Include="Microsoft.NET.Test.Sdk" Version="17.8.0" />
+    <PackageReference Include="NUnit" Version="4.0.1" />
+    <PackageReference Include="NUnit.Analyzers" Version="3.10.0">
+      <PrivateAssets>all</PrivateAssets>
+      <IncludeAssets>runtime; build; native; contentfiles; analyzers; buildtransitive</IncludeAssets>
+    </PackageReference>
+    <PackageReference Include="NUnit3TestAdapter" Version="4.5.0" />
+    <PackageReference Include="NunitXml.TestLogger" Version="3.1.15" />
+  </ItemGroup>
+  <ItemGroup>
+    <Content Include="TestDatabases.xml">
+      <CopyToOutputDirectory>PreserveNewest</CopyToOutputDirectory>
+      <SubType>Designer</SubType>
+    </Content>
+  </ItemGroup>
+  <ItemGroup>
+    <Service Include="{82A7F48D-3B50-4B1E-B82E-3ADA8210C358}" />
+  </ItemGroup>
+  <ItemGroup>
+    <ProjectReference Include="..\..\FAnsiSql\FAnsi.csproj" />
+  </ItemGroup>
+</Project>