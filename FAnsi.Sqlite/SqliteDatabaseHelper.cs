using System;
using System.Collections.Generic;
using System.Data;
using System.Data.Common;
using System.Globalization;
using System.IO;
using System.Linq;
using FAnsi.Discovery;
using FAnsi.Discovery.QuerySyntax;
using Microsoft.Data.Sqlite;

namespace FAnsi.Implementations.Sqlite;

/// <summary>
/// SQLite-specific implementation of database helper functionality. Handles database-level operations
/// including listing tables, creating backups, and managing database schemas.
/// </summary>
/// <remarks>
/// SQLite has several limitations compared to traditional RDBMS:
/// <list type="bullet">
/// <item><description>No stored procedures or table-valued functions</description></item>
/// <item><description>No traditional schema support (ATTACH DATABASE provides similar functionality)</description></item>
/// <item><description>File-based: databases are single files that can be copied/deleted directly</description></item>
/// </list>
/// </remarks>
public sealed class SqliteDatabaseHelper : DiscoveredDatabaseHelper
{
    /// <summary>
    /// Lists table-valued functions in the database.
    /// </summary>
    /// <returns>An empty collection (SQLite doesn't support table-valued functions)</returns>
    /// <inheritdoc />
    public override IEnumerable<DiscoveredTableValuedFunction> ListTableValuedFunctions(DiscoveredDatabase parent, IQuerySyntaxHelper querySyntaxHelper,
        DbConnection connection, string database, DbTransaction? transaction = null) =>
        Enumerable.Empty<DiscoveredTableValuedFunction>();

    /// <summary>
    /// Lists stored procedures in the database.
    /// </summary>
    /// <returns>An empty collection (SQLite doesn't support stored procedures)</returns>
    /// <inheritdoc />
    public override IEnumerable<DiscoveredStoredprocedure> ListStoredprocedures(DbConnectionStringBuilder builder, string database) =>
        Enumerable.Empty<DiscoveredStoredprocedure>(); // SQLite doesn't support stored procedures

    /// <inheritdoc />
    public override IDiscoveredTableHelper GetTableHelper() => new SqliteTableHelper();

    /// <summary>
    /// Drops (deletes) a SQLite database by removing its file.
    /// </summary>
    /// <param name="database">The database to drop</param>
    /// <remarks>
    /// SQLite databases are single files, so dropping involves deleting the file from disk.
    /// Associated journal/WAL files are also removed by the file system.
    /// </remarks>
    public override void DropDatabase(DiscoveredDatabase database)
    {
        var filePath = database.Server.Builder.TryGetValue("Data Source", out var dataSource) ? dataSource?.ToString() : null;
        if (!string.IsNullOrEmpty(filePath) && File.Exists(filePath))
        {
            File.Delete(filePath);
        }
    }

    /// <summary>
    /// Retrieves descriptive information about the database file.
    /// </summary>
    /// <param name="builder">The connection string builder</param>
    /// <param name="database">The database name/path</param>
    /// <returns>A dictionary containing file metadata (path, size, timestamps)</returns>
    public override Dictionary<string, string> DescribeDatabase(DbConnectionStringBuilder builder, string database)
    {
        var filePath = builder.TryGetValue("Data Source", out var dataSource) ? dataSource?.ToString() : null;

        var toReturn = new Dictionary<string, string>();

        if (!string.IsNullOrEmpty(filePath) && File.Exists(filePath))
        {
            var fileInfo = new FileInfo(filePath);
            toReturn.Add("Database File", filePath);
            toReturn.Add("File Size", $"{fileInfo.Length} bytes");
            toReturn.Add("Created", fileInfo.CreationTime.ToString(CultureInfo.InvariantCulture));
            toReturn.Add("Modified", fileInfo.LastWriteTime.ToString(CultureInfo.InvariantCulture));
        }

        return toReturn;
    }

    /// <summary>
    /// Detaches a database and returns its directory.
    /// </summary>
    /// <param name="database">The database to detach</param>
    /// <returns>The directory containing the database file, or null if not found</returns>
    /// <remarks>
    /// SQLite files are already "detached" (not actively managed by a server process).
    /// This method simply returns the directory containing the database file.
    /// </remarks>
    public override DirectoryInfo? Detach(DiscoveredDatabase database)
    {
        // SQLite files are already "detached" - just return the directory containing the file
        var filePath = database.Server.Builder.TryGetValue("Data Source", out var dataSource) ? dataSource?.ToString() : null;
        if (!string.IsNullOrEmpty(filePath))
        {
            var directory = Path.GetDirectoryName(filePath);
            return !string.IsNullOrEmpty(directory) ? new DirectoryInfo(directory) : null;
        }
        return null;
    }

    /// <summary>
    /// Creates a backup of the database by copying its file.
    /// </summary>
    /// <param name="discoveredDatabase">The database to back up</param>
    /// <param name="backupName">The name for the backup file</param>
    /// <remarks>
    /// SQLite databases can be backed up by simply copying the file. The backup is created
    /// in the same directory as the original database file.
    /// </remarks>
    public override void CreateBackup(DiscoveredDatabase discoveredDatabase, string backupName)
    {
        var filePath = discoveredDatabase.Server.Builder.TryGetValue("Data Source", out var dataSource) ? dataSource?.ToString() : null;
        if (!string.IsNullOrEmpty(filePath) && File.Exists(filePath))
        {
            var directory = Path.GetDirectoryName(filePath);
            if (string.IsNullOrEmpty(directory))
                directory = Environment.CurrentDirectory;

<<<<<<< HEAD
            var backupPath = Path.Join(directory, backupName);
=======
            var backupPath = Path.Combine(directory, backupName);
>>>>>>> a05274ce
            File.Copy(filePath, backupPath, true);
        }
    }

    /// <summary>
    /// Creates a schema in the database.
    /// </summary>
    /// <param name="discoveredDatabase">The database to create the schema in</param>
    /// <param name="name">The schema name</param>
    /// <remarks>
    /// SQLite doesn't support schemas in the traditional sense. This is a no-op for compatibility.
    /// SQLite uses ATTACH DATABASE for similar functionality.
    /// </remarks>
    public override void CreateSchema(DiscoveredDatabase discoveredDatabase, string name)
    {
        // SQLite doesn't support schemas in the traditional sense
        // This is a no-op
    }

    /// <summary>
    /// Lists all tables (and optionally views) in the database.
    /// </summary>
    /// <param name="parent">The parent database</param>
    /// <param name="querySyntaxHelper">The query syntax helper</param>
    /// <param name="connection">The open database connection</param>
    /// <param name="database">The database name (file path for SQLite)</param>
    /// <param name="includeViews">Whether to include views in the results</param>
    /// <param name="transaction">Optional transaction</param>
    /// <returns>An enumerable of discovered tables and views</returns>
    /// <remarks>
    /// Queries the sqlite_master system table to retrieve table and view information.
    /// Excludes SQLite system tables (those starting with 'sqlite_').
    /// </remarks>
    public override IEnumerable<DiscoveredTable> ListTables(DiscoveredDatabase parent, IQuerySyntaxHelper querySyntaxHelper, DbConnection connection, string database, bool includeViews, DbTransaction? transaction = null)
    {
        if (connection.State == ConnectionState.Closed)
            throw new InvalidOperationException("Expected connection to be open");

        var tables = new List<DiscoveredTable>();

        var sql = includeViews
            ? "SELECT name, type FROM sqlite_master WHERE type IN ('table', 'view') AND name NOT LIKE 'sqlite_%'"
            : "SELECT name, type FROM sqlite_master WHERE type = 'table' AND name NOT LIKE 'sqlite_%'";

        using var cmd = new SqliteCommand(sql, (SqliteConnection)connection);
        cmd.Transaction = transaction as SqliteTransaction;

        using var r = cmd.ExecuteReader();
        while (r.Read())
        {
            var tableName = (string)r["name"];
            var tableType = (string)r["type"];
            var isView = tableType.Equals("view", StringComparison.OrdinalIgnoreCase);

            //skip invalid table names
            if (!querySyntaxHelper.IsValidTableName(tableName, out _))
                continue;

            tables.Add(new DiscoveredTable(parent, tableName, querySyntaxHelper, null, isView ? TableType.View : TableType.Table));
        }

        return tables;
    }
}<|MERGE_RESOLUTION|>--- conflicted
+++ resolved
@@ -125,11 +125,7 @@
             if (string.IsNullOrEmpty(directory))
                 directory = Environment.CurrentDirectory;
 
-<<<<<<< HEAD
             var backupPath = Path.Join(directory, backupName);
-=======
-            var backupPath = Path.Combine(directory, backupName);
->>>>>>> a05274ce
             File.Copy(filePath, backupPath, true);
         }
     }
