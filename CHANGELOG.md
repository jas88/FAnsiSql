# Changelog
All notable changes to this project will be documented in this file.

The format is based on [Keep a Changelog](https://keepachangelog.com/en/1.0.0/),
and this project adheres to [Semantic Versioning](https://semver.org/spec/v2.0.0.html).

## [Unreleased]

<<<<<<< HEAD
...
=======
- Bugfix: MySQL text was erroneously capped at 64k (TEXT) instead of LONGTEXT (4GiB)

>>>>>>> 7107c7b0
## [3.1.0] - 2023-05-15

- Now targeting .Net 6
- Single assembly build, more single-file and AOT friendly
- Oracle CI tests implemented, multiple bug fixes (stop mistaking Oracle LONG blob type for an integer value, wrap column names correctly, fix naming limits)
- Bump HIC.TypeGuesser from 1.0.3 to 1.1.0
- Bump Microsoft.Data.SqlClient from 5.0.1 to 5.1.1
- Bump MySqlConnector from 2.1.13 to 2.2.6
- Bump Npgsql from 6.0.7 to 7.0.4
- Bump Oracle.ManagedDataAccess.Core from 2.19.101 to 3.21.100
- Eliminate System.ComponentModel.Composition dependency

## [3.0.1] - 2022-10-28

### Fixed

- Fixed bug where passing empty string to `EnsureWrapped` would return wrapped empty string e.g. `[]`

## [3.0.0] - 2022-08-29

### Fixed

- Fixed bug with Aggregate graph in some specific versions of MySql

### Changed

- Switched to targeting net standard 2.1 (previously of 2.0)

## [2.0.5] - 2022-08-23

### Fixed

- Fixed returning length estimate of -1 for `ntext` datatype
- Fixed not sorting by date in Sql Server Calendar table with Pivot aggregate

## [2.0.4] - 2022-04-21

### Fixed

- Fixed parameter detection to pick up names immediately after commas

## [2.0.3] - 2022-02-22

### Changed

- `IntegratedSecurity` is now disabled when creating `SqlConnectionStringBuilder` instances where `Authentication` keyword is specified (Azure compatibility)
- Made SqlServer `SET SINGLE_USER [...]` SQL optional when issuing Drop Database.  Configure with `MicrosoftSQLDatabaseHelper.SetSingleUserWhenDroppingDatabases`.
- When sending `SET SINGLE_USER [...]` SQL during `DROP DATABASE` on an SqlServer fails, try the drop again without the SINGLE_USER statement.

### Dependencies

- Bump MySqlConnector from 2.1.5 to 2.1.6

## [2.0.2] - 2022-02-03

### Changed

- Bump Microsoft.Data.SqlClient from 3.0.1 to 4.1.0
- Bump Npgsql from 5.0.7 to 6.0.3
- Bump MySqlConnector from 1.3.11 to 2.1.5

## [2.0.1] - 2021-07-27

### Changed

- Upgraded Sql Server library from `System.Data.SqlClient` to `Microsoft.Data.SqlClient`
- Bump MySqlConnector from 1.3.9 to 1.3.11
- Bump Npgsql from 5.0.5 to 5.0.7

### Added

- Added `CreateDatabaseTimeoutInSeconds` static property to `DiscoveredServerHelper`


## [1.0.7] - 2021-05-18

### Added

- String parse errors in bulk insert now include the column name

### Changed

- Bump Oracle.ManagedDataAccess.Core from 2.19.100 to 2.19.101
- Bump Npgsql from 5.0.1.1 to 5.0.5
- Bump MySqlConnector from 1.2.1 to 1.3.9

## [1.0.6] - 2020-09-16

### Added

- Support for ExplicitDateFormats in CreateTable and BulkInsert

## [1.0.5] - 2020-08-13

### Added

- Updated IQuerySyntaxHelper to expose properties (OpenQualifier, CloseQualifier, DatabaseTableSeparator, IllegalNameChars)

### Fixed

- Fixed bug in repeated calls to GetRuntimeName and EnsureWrapped when a column/table name had escaped qualifiers (e.g. `[Hey]]There]`)
 
## [1.0.4] - 2020-08-10

### Fixed

- Fixed bug in CreateSchema (Sql Server) where a schema with the same name already exists.  This bug was introduced in 1.0.3 (only affects repeated calls).

## [1.0.3] - 2020-08-06

### Changed

- Updated MySqlConnector to 1.0.0

### Added

- Added `GetWrappedName` method for columns/tables for when a full expression is not allowed but wrapping is still needed. 

## [1.0.2] - 2020-07-07

### Fixed

- Fixed Nuget package dependencies

## [1.0.1] - 2020-07-07

### Fixed

- Updated dependencies, fixing issue in uploading string typed big integers e.g. `"9223372036854775807"`
- Fixed table creation and column discovery when column/table names containing backticks and/or single quotes

## [0.11.0] - 2020-02-27

### Changed

- Changed client library from MySql.Data to [MySqlConnector](https://github.com/mysql-net/MySqlConnector)
  - If you have any connection strings with `Ssl-Mode` change it to `SSLMode` (i.e. remove the hyphen)
  - Update your package references (if any)

## [0.10.13] - 2019-11-25

### Fixed

- Fixed `MakeDistinct` for Sql Server not wrapping column names (Only causes problems when using columns with spaces / reserved words)

## [0.10.12] - 2019-11-19

### Fixed

- Fixed bug where `GetFullyQualifiedName` in MySql would not wrap the column name in quotes

## [0.10.11] - 2019-11-18

### Fixed

- Fixed bug reading `text` data types out of Postgres databases (would be read as invalid type `varchar(max)`)

## [0.10.10] - 2019-11-07

### Added

- Added `IQuerySyntaxHelper.SupportsEmbeddedParameters()` which returns whether or not the DBMS supports embedded SQL only parameters (e.g. `DECLARE @bob varchar(10)`).  In order to be qualify the DBMS must:
  - have a pure SQL only declaration format (i.e. not injected from outside)
  - support variable values canging during the query
  - not require mutilating the entire SQL query (e.g. with BEGIN / END ) blocks and indentation
  - not affect normal behaviour's such as SELECT returning result set from query

### Fixed

- AddColumn now works properly with dodgy column names (e.g. `"My Fun New Column[Lol]"`)
- MySql `GetConnectionStringBuilder` method no longer swallows platform exceptions around trusted security

## [0.10.9] - 2019-11-04

### Fixed

- Fixed Postgres escaped names (e.g `"MyCol"`) now properly strip `"` when calling `GetRuntimeName`


## [0.10.8] - 2019-11-04


### Added

- Support for Postgres DBMS

### Fixed

- Fixed Oracle `long` mapping (previously mapped to "bigint" now maps to "long")


## [0.10.7] - 2019-09-20

### Added

- Task cancellation support for various long running operations (e.g. CreatePrimaryKey)
- Added Schema creation method to `DiscoveredDatabase`

### Changed

- Sql Server `GetRowCount` no longer uses `sys.partitions` which is unreliable (now just runs `select count(*)` like other implementations)

### Fixed

- Fixed connection leaking when using `BeginNewTransactedConnection` in a `using` block without calling either `CommitAndCloseConnection` or `AbandonAndCloseConnection`

## [0.10.6] - 2019-09-16

### Fixed

- Fixed bug when calling SetDoNotReType multiple times on the same DataColumn

## [0.10.5] - 2019-09-16

### Added

- Added ability to control T/F Y/N interpretation (as either bit or varchar column)

### Changed

- Updated TypeGuesser to 0.0.4

## [0.10.4] - 2019-09-11

### Added
- Added extension method `DataColumn.DoNotReType()` which suppresses Type changes on a column (e.g. during CreateTable calls)

### Fixed
- Fixed bug where culture was set after evaluating DataColumn contents during CreateTable
- Trying to create / upload DataTables which have columns of type System.Object now results in NotSupportedException (previously caused unstable behaviour depending on what object Types were put in table)

## [0.10.3] - 2019-09-10

### Changed

- Updated TypeGuesser to 0.0.3 (improves performance and trims trailing zeros from decimals).

## [0.10.2] - 2019-09-05

### Added

- Foreign Key constraints can now be added to tables using new method `DiscoveredTable.AddForeignKey`

### Fixed

- Fixed bug in MySql where `DiscoveredTable.DiscoverRelationships(...)` could throw an ArgumentException ("same key has already been added [...]") in some circumstances
 
## [0.10.1] - 2019-09-05

### Fixed

- Fixed bug in bulk insert where the uploaded DataTable column Order (DataColumn.Ordinal) would change when creating Hard Typed columns out of untyped string columns.  This bug only manifested if you did operations based on column order on the DataTable after it had been inserted into the database succesfully.
- Fixed bug in DiscoveredTableValuedFunction that prevented dropping if they were not in the default schema "dbo"

## [0.10.0] - 2019-08-30

### Changed

- Type Guessing rules adjusted (and moved to [new repository TypeGuesser](https://github.com/HicServices/TypeGuesser))
  - Bit strings now include "Y", "N" "1" and "0".
  - Zeros after decimal point no longer prohibit guessing int (e.g. 1.00 is the now `int` instead of `decimal(3,2)`) 
- DecimalSize class now uses `int` instead of nullable int (`int?`) for number of digits before/after decimal point.
- Table/column name suggester now allows unicode characters (now called `GetSensibleEntityNameFromString`)
- Attempting to resize a column to the same size it is currently is now ignored (previously `InvalidResizeException` was thrown)
- Added new Exception types (instead of generic .net Exceptions)
  - ColumnMappingException when insert / bulk insert fails to match input columns to destination table
  - TypeNotMappedException when there is a problem translating a C# Type to a proprietary SQL datatype (or vice versa)
- MakeDistinct on DiscoveredTable no longer throws an Exception if the table has a Primary Key (instead the method exits without doing anything)
- Reduced code duplication in AggregateHelper implementations by centralising code in new class AggregateCustomLineCollection

### Fixed

- Fixed support for Unicode in table/column names in Sql Server

## [0.9.8] - 2019-08-26

## Added
- Support for unicode text
- `DecimalTypeDecider` now recognises floating poing notation e.g. "-4.10235746055587E-05"

## [0.9.7] - 2019-08-20

## Added

- Added method `IsValidDatabaseName` (and table/column variants) to `QuerySyntaxHelper`.  This allows testing strings without try/catch

### Fixed

- Tables with invalid names e.g. `[mytbl.lol]][.lol.lol]` are no longer returned by `DiscoveredDatabase.DiscoverTables` (previously a `RuntimeNameException` was thrown)

## [0.9.6] - 2019-08-09

### Fixed

- Improved error messages in Sql Server for failed bulk insert
- Reduced MaximumDatabaseLength in Sql Server to 100 (previously 124) to allow for longer default log file suffixes
 

## [0.9.5] - 2019-08-08

### Added

- Added (DBMS specific) awareness of maximum table/database/column lengths into `IQuerySyntaxHelper`
- Create / Discover methods now validate the provided names before sending Sql to the DBMS (prevents attempts to create table names that are too long for the DBMS or entities containing periods or brackets)

### Fixed 
- Oracle no longer truncates strings in GetRuntimeName to 30

## [0.9.4] - 2019-07-29

### Fixed 
- Fixed bug creating Oracle tables from free text data containing extended ASCII / Unicode characters.

## [0.9.3] - 2019-07-19

### Added 

- Oracle support for Basic and Calendar table aggregates

### Fixed 

- DiscoveredTable.Rename now throws NotSupportedException for Views and TableValuedFunctions

## [0.9.2] - 2019-07-04

### Added 

- Oracle DiscoverTables now supports return view option
- MySql DiscoverTables now supports return view option

### Removed

- FAnsi.csproj no longer depends on System.Data.SqlClient (dependency moved to FAnsi.Implementations.MicrosoftSQL)

### Fixed 

- Fixed Oracle rename implementation
- Fixed DiscoverTables not correctly setting TableType for Views
- Fixed Drop table to work correctly with Views
- Exists now works correctly for Views (previously it would return true if there was no view but a table with the same name)

[Unreleased]: https://github.com/HicServices/FAnsiSql/compare/3.1.0...develop
[3.1.0]: https://github.com/HicServices/FAnsiSql/compare/3.0.1...3.1.0
[3.0.1]: https://github.com/HicServices/FAnsiSql/compare/3.0.0...3.0.1
[3.0.0]: https://github.com/HicServices/FAnsiSql/compare/2.0.5...3.0.0
[2.0.5]: https://github.com/HicServices/FAnsiSql/compare/2.0.4...2.0.5
[2.0.4]: https://github.com/HicServices/FAnsiSql/compare/2.0.3...2.0.4
[2.0.3]: https://github.com/HicServices/FAnsiSql/compare/2.0.2...2.0.3
[2.0.2]: https://github.com/HicServices/FAnsiSql/compare/2.0.1...2.0.2
[2.0.1]: https://github.com/HicServices/FAnsiSql/compare/1.0.7...2.0.1
[1.0.7]: https://github.com/HicServices/FAnsiSql/compare/1.0.6...1.0.7
[1.0.6]: https://github.com/HicServices/FAnsiSql/compare/1.0.5...1.0.6
[1.0.5]: https://github.com/HicServices/FAnsiSql/compare/1.0.4...1.0.5
[1.0.4]: https://github.com/HicServices/FAnsiSql/compare/1.0.3...1.0.4
[1.0.3]: https://github.com/HicServices/FAnsiSql/compare/1.0.2...1.0.3
[1.0.2]: https://github.com/HicServices/FAnsiSql/compare/1.0.1...1.0.2
[1.0.1]: https://github.com/HicServices/FAnsiSql/compare/0.11.0...1.0.1
[0.11.0]: https://github.com/HicServices/FAnsiSql/compare/0.10.13...0.11.0
[0.10.13]: https://github.com/HicServices/FAnsiSql/compare/0.10.12...0.10.13
[0.10.12]: https://github.com/HicServices/FAnsiSql/compare/0.10.11...0.10.12
[0.10.11]: https://github.com/HicServices/FAnsiSql/compare/0.10.10...0.10.11
[0.10.10]: https://github.com/HicServices/FAnsiSql/compare/0.10.9...0.10.10
[0.10.9]: https://github.com/HicServices/FAnsiSql/compare/0.10.8...0.10.9
[0.10.8]: https://github.com/HicServices/FAnsiSql/compare/0.10.7...0.10.8
[0.10.7]: https://github.com/HicServices/FAnsiSql/compare/0.10.6...0.10.7
[0.10.6]: https://github.com/HicServices/FAnsiSql/compare/0.10.5...0.10.6
[0.10.5]: https://github.com/HicServices/FAnsiSql/compare/0.10.4...0.10.5
[0.10.4]: https://github.com/HicServices/FAnsiSql/compare/0.10.3...0.10.4
[0.10.3]: https://github.com/HicServices/FAnsiSql/compare/0.10.2...0.10.3
[0.10.2]: https://github.com/HicServices/FAnsiSql/compare/0.10.1...0.10.2
[0.10.1]: https://github.com/HicServices/FAnsiSql/compare/0.10.0...0.10.1
[0.10.0]: https://github.com/HicServices/FAnsiSql/compare/0.9.8...0.10.0
[0.9.8]: https://github.com/HicServices/FAnsiSql/compare/0.9.7...0.9.8
[0.9.7]: https://github.com/HicServices/FAnsiSql/compare/0.9.6...0.9.7
[0.9.6]: https://github.com/HicServices/FAnsiSql/compare/0.9.5...0.9.6
[0.9.5]: https://github.com/HicServices/FAnsiSql/compare/0.9.4...0.9.5
[0.9.4]: https://github.com/HicServices/FAnsiSql/compare/0.9.3...0.9.4
[0.9.3]: https://github.com/HicServices/FAnsiSql/compare/0.9.2...0.9.3
[0.9.2]: https://github.com/HicServices/FAnsiSql/compare/v0.9.1.10...0.9.2<|MERGE_RESOLUTION|>--- conflicted
+++ resolved
@@ -6,12 +6,8 @@
 
 ## [Unreleased]
 
-<<<<<<< HEAD
-...
-=======
 - Bugfix: MySQL text was erroneously capped at 64k (TEXT) instead of LONGTEXT (4GiB)
 
->>>>>>> 7107c7b0
 ## [3.1.0] - 2023-05-15
 
 - Now targeting .Net 6
