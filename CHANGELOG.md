--- conflicted
+++ resolved
@@ -29,13 +29,8 @@
 ### Changed
 
 - Upgraded Sql Server library from `System.Data.SqlClient` to `Microsoft.Data.SqlClient`
-<<<<<<< HEAD
-- Bump Npgsql from 5.0.5 to 5.0.10
-- Bump MySqlConnector from 1.3.9 to 1.3.14
-=======
 - Bump MySqlConnector from 1.3.9 to 1.3.11
 - Bump Npgsql from 5.0.5 to 5.0.7
->>>>>>> 66088e6b
 
 ### Added
 
