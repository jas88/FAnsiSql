--- conflicted
+++ resolved
@@ -6,15 +6,14 @@
 
 ## [Unreleased]
 
-<<<<<<< HEAD
 ### Changed
 
 - Upgraded Sql Server library from `System.Data.SqlClient` to `Microsoft.Data.SqlClient`
-=======
+
 ### Added
 
 - Added `CreateDatabaseTimeoutInSeconds` static property to `DiscoveredServerHelper`
->>>>>>> 582fd0c5
+
 
 ## [1.0.7] - 2021-05-18
 
