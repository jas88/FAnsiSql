--- conflicted
+++ resolved
@@ -6,13 +6,11 @@
 
 ## [Unreleased]
 
-<<<<<<< HEAD
 ### Changed
 
 - `IntegratedSecurity` is now disabled when creating `SqlConnectionStringBuilder` instances where `Authentication` keyword is specified (Azure compatibility)
 - Made SqlServer `SET SINGLE_USER [...]` SQL optional when issuing Drop Database.  Configure with `MicrosoftSQLDatabaseHelper.SetSingleUserWhenDroppingDatabases`.
 - When sending `SET SINGLE_USER [...]` SQL during `DROP DATABASE` on an SqlServer fails.  API now attempts the drop again without the SINGLE_USER statement.
-=======
 
 ## [2.0.2] - 2022-02-03
 
@@ -21,7 +19,6 @@
 - Bump Microsoft.Data.SqlClient from 3.0.1 to 4.1.0
 - Bump Npgsql from 5.0.7 to 6.0.3
 - Bump MySqlConnector from 1.3.11 to 2.1.5
->>>>>>> 72a07d79
 
 ## [2.0.1] - 2021-07-27
 
