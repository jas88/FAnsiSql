# Changelog
All notable changes to this project will be documented in this file.

The format is based on [Keep a Changelog](https://keepachangelog.com/en/1.0.0/),
and this project adheres to [Semantic Versioning](https://semver.org/spec/v2.0.0.html).

## [Unreleased]

<<<<<<< HEAD
## [2.0.1] - 2021-07-27
=======

## [1.0.8] - 2022-02-03
>>>>>>> 3c6d6727

### Changed

- Upgraded Sql Server library from `System.Data.SqlClient` to `Microsoft.Data.SqlClient`
- Bump Microsoft.Data.SqlClient from 3.0.1 to 4.1.0
- Bump MySqlConnector from 1.3.9 to 2.1.5
- Bump Npgsql from 5.0.5 to 6.0.3
- Bump System.ComponentModel.Composition from 5.0.0 to 6.0.0

### Added

- Added `CreateDatabaseTimeoutInSeconds` static property to `DiscoveredServerHelper`


## [1.0.7] - 2021-05-18

### Added

- String parse errors in bulk insert now include the column name

### Changed

- Bump Oracle.ManagedDataAccess.Core from 2.19.100 to 2.19.101
- Bump Npgsql from 5.0.1.1 to 5.0.5
- Bump MySqlConnector from 1.2.1 to 1.3.9

## [1.0.6] - 2020-09-16

### Added

- Support for ExplicitDateFormats in CreateTable and BulkInsert

## [1.0.5] - 2020-08-13

### Added

- Updated IQuerySyntaxHelper to expose properties (OpenQualifier, CloseQualifier, DatabaseTableSeparator, IllegalNameChars)

### Fixed

- Fixed bug in repeated calls to GetRuntimeName and EnsureWrapped when a column/table name had escaped qualifiers (e.g. `[Hey]]There]`)
 
## [1.0.4] - 2020-08-10

### Fixed

- Fixed bug in CreateSchema (Sql Server) where a schema with the same name already exists.  This bug was introduced in 1.0.3 (only affects repeated calls).

## [1.0.3] - 2020-08-06

### Changed

- Updated MySqlConnector to 1.0.0

### Added

- Added `GetWrappedName` method for columns/tables for when a full expression is not allowed but wrapping is still needed. 

## [1.0.2] - 2020-07-07

### Fixed

- Fixed Nuget package dependencies

## [1.0.1] - 2020-07-07

### Fixed

- Updated dependencies, fixing issue in uploading string typed big integers e.g. `"9223372036854775807"`
- Fixed table creation and column discovery when column/table names containing backticks and/or single quotes

## [0.11.0] - 2020-02-27

### Changed

- Changed client library from MySql.Data to [MySqlConnector](https://github.com/mysql-net/MySqlConnector)
  - If you have any connection strings with `Ssl-Mode` change it to `SSLMode` (i.e. remove the hyphen)
  - Update your package references (if any)

## [0.10.13] - 2019-11-25

### Fixed

- Fixed `MakeDistinct` for Sql Server not wrapping column names (Only causes problems when using columns with spaces / reserved words)

## [0.10.12] - 2019-11-19

### Fixed

- Fixed bug where `GetFullyQualifiedName` in MySql would not wrap the column name in quotes

## [0.10.11] - 2019-11-18

### Fixed

- Fixed bug reading `text` data types out of Postgres databases (would be read as invalid type `varchar(max)`)

## [0.10.10] - 2019-11-07

### Added

- Added `IQuerySyntaxHelper.SupportsEmbeddedParameters()` which returns whether or not the DBMS supports embedded SQL only parameters (e.g. `DECLARE @bob varchar(10)`).  In order to be qualify the DBMS must:
  - have a pure SQL only declaration format (i.e. not injected from outside)
  - support variable values canging during the query
  - not require mutilating the entire SQL query (e.g. with BEGIN / END ) blocks and indentation
  - not affect normal behaviour's such as SELECT returning result set from query

### Fixed

- AddColumn now works properly with dodgy column names (e.g. `"My Fun New Column[Lol]"`)
- MySql `GetConnectionStringBuilder` method no longer swallows platform exceptions around trusted security

## [0.10.9] - 2019-11-04

### Fixed

- Fixed Postgres escaped names (e.g `"MyCol"`) now properly strip `"` when calling `GetRuntimeName`


## [0.10.8] - 2019-11-04


### Added

- Support for Postgres DBMS

### Fixed

- Fixed Oracle `long` mapping (previously mapped to "bigint" now maps to "long")


## [0.10.7] - 2019-09-20

### Added

- Task cancellation support for various long running operations (e.g. CreatePrimaryKey)
- Added Schema creation method to `DiscoveredDatabase`

### Changed

- Sql Server `GetRowCount` no longer uses `sys.partitions` which is unreliable (now just runs `select count(*)` like other implementations)

### Fixed

- Fixed connection leaking when using `BeginNewTransactedConnection` in a `using` block without calling either `CommitAndCloseConnection` or `AbandonAndCloseConnection`

## [0.10.6] - 2019-09-16

### Fixed

- Fixed bug when calling SetDoNotReType multiple times on the same DataColumn

## [0.10.5] - 2019-09-16

### Added

- Added ability to control T/F Y/N interpretation (as either bit or varchar column)

### Changed

- Updated TypeGuesser to 0.0.4

## [0.10.4] - 2019-09-11

### Added
- Added extension method `DataColumn.DoNotReType()` which suppresses Type changes on a column (e.g. during CreateTable calls)

### Fixed
- Fixed bug where culture was set after evaluating DataColumn contents during CreateTable
- Trying to create / upload DataTables which have columns of type System.Object now results in NotSupportedException (previously caused unstable behaviour depending on what object Types were put in table)

## [0.10.3] - 2019-09-10

### Changed

- Updated TypeGuesser to 0.0.3 (improves performance and trims trailing zeros from decimals).

## [0.10.2] - 2019-09-05

### Added

- Foreign Key constraints can now be added to tables using new method `DiscoveredTable.AddForeignKey`

### Fixed

- Fixed bug in MySql where `DiscoveredTable.DiscoverRelationships(...)` could throw an ArgumentException ("same key has already been added [...]") in some circumstances
 
## [0.10.1] - 2019-09-05

### Fixed

- Fixed bug in bulk insert where the uploaded DataTable column Order (DataColumn.Ordinal) would change when creating Hard Typed columns out of untyped string columns.  This bug only manifested if you did operations based on column order on the DataTable after it had been inserted into the database succesfully.
- Fixed bug in DiscoveredTableValuedFunction that prevented dropping if they were not in the default schema "dbo"

## [0.10.0] - 2019-08-30

### Changed

- Type Guessing rules adjusted (and moved to [new repository TypeGuesser](https://github.com/HicServices/TypeGuesser))
  - Bit strings now include "Y", "N" "1" and "0".
  - Zeros after decimal point no longer prohibit guessing int (e.g. 1.00 is the now `int` instead of `decimal(3,2)`) 
- DecimalSize class now uses `int` instead of nullable int (`int?`) for number of digits before/after decimal point.
- Table/column name suggester now allows unicode characters (now called `GetSensibleEntityNameFromString`)
- Attempting to resize a column to the same size it is currently is now ignored (previously `InvalidResizeException` was thrown)
- Added new Exception types (instead of generic .net Exceptions)
  - ColumnMappingException when insert / bulk insert fails to match input columns to destination table
  - TypeNotMappedException when there is a problem translating a C# Type to a proprietary SQL datatype (or vice versa)
- MakeDistinct on DiscoveredTable no longer throws an Exception if the table has a Primary Key (instead the method exits without doing anything)
- Reduced code duplication in AggregateHelper implementations by centralising code in new class AggregateCustomLineCollection

### Fixed

- Fixed support for Unicode in table/column names in Sql Server

## [0.9.8] - 2019-08-26

## Added
- Support for unicode text
- `DecimalTypeDecider` now recognises floating poing notation e.g. "-4.10235746055587E-05"

## [0.9.7] - 2019-08-20

## Added

- Added method `IsValidDatabaseName` (and table/column variants) to `QuerySyntaxHelper`.  This allows testing strings without try/catch

### Fixed

- Tables with invalid names e.g. `[mytbl.lol]][.lol.lol]` are no longer returned by `DiscoveredDatabase.DiscoverTables` (previously a `RuntimeNameException` was thrown)

## [0.9.6] - 2019-08-09

### Fixed

- Improved error messages in Sql Server for failed bulk insert
- Reduced MaximumDatabaseLength in Sql Server to 100 (previously 124) to allow for longer default log file suffixes
 

## [0.9.5] - 2019-08-08

### Added

- Added (DBMS specific) awareness of maximum table/database/column lengths into `IQuerySyntaxHelper`
- Create / Discover methods now validate the provided names before sending Sql to the DBMS (prevents attempts to create table names that are too long for the DBMS or entities containing periods or brackets)

### Fixed 
- Oracle no longer truncates strings in GetRuntimeName to 30

## [0.9.4] - 2019-07-29

### Fixed 
- Fixed bug creating Oracle tables from free text data containing extended ASCII / Unicode characters.

## [0.9.3] - 2019-07-19

### Added 

- Oracle support for Basic and Calendar table aggregates

### Fixed 

- DiscoveredTable.Rename now throws NotSupportedException for Views and TableValuedFunctions

## [0.9.2] - 2019-07-04

### Added 

- Oracle DiscoverTables now supports return view option
- MySql DiscoverTables now supports return view option

### Removed

- FAnsi.csproj no longer depends on System.Data.SqlClient (dependency moved to FAnsi.Implementations.MicrosoftSQL)

### Fixed 

- Fixed Oracle rename implementation
- Fixed DiscoverTables not correctly setting TableType for Views
- Fixed Drop table to work correctly with Views
- Exists now works correctly for Views (previously it would return true if there was no view but a table with the same name)

<<<<<<< HEAD
[Unreleased]: https://github.com/HicServices/FAnsiSql/compare/2.0.1...develop
[2.0.1]: https://github.com/HicServices/FAnsiSql/compare/1.0.7...2.0.1
=======
[Unreleased]: https://github.com/HicServices/FAnsiSql/compare/1.0.8...develop
[1.0.8]: https://github.com/HicServices/FAnsiSql/compare/1.0.7...1.0.8
>>>>>>> 3c6d6727
[1.0.7]: https://github.com/HicServices/FAnsiSql/compare/1.0.6...1.0.7
[1.0.6]: https://github.com/HicServices/FAnsiSql/compare/1.0.5...1.0.6
[1.0.5]: https://github.com/HicServices/FAnsiSql/compare/1.0.4...1.0.5
[1.0.4]: https://github.com/HicServices/FAnsiSql/compare/1.0.3...1.0.4
[1.0.3]: https://github.com/HicServices/FAnsiSql/compare/1.0.2...1.0.3
[1.0.2]: https://github.com/HicServices/FAnsiSql/compare/1.0.1...1.0.2
[1.0.1]: https://github.com/HicServices/FAnsiSql/compare/0.11.0...1.0.1
[0.11.0]: https://github.com/HicServices/FAnsiSql/compare/0.10.13...0.11.0
[0.10.13]: https://github.com/HicServices/FAnsiSql/compare/0.10.12...0.10.13
[0.10.12]: https://github.com/HicServices/FAnsiSql/compare/0.10.11...0.10.12
[0.10.11]: https://github.com/HicServices/FAnsiSql/compare/0.10.10...0.10.11
[0.10.10]: https://github.com/HicServices/FAnsiSql/compare/0.10.9...0.10.10
[0.10.9]: https://github.com/HicServices/FAnsiSql/compare/0.10.8...0.10.9
[0.10.8]: https://github.com/HicServices/FAnsiSql/compare/0.10.7...0.10.8
[0.10.7]: https://github.com/HicServices/FAnsiSql/compare/0.10.6...0.10.7
[0.10.6]: https://github.com/HicServices/FAnsiSql/compare/0.10.5...0.10.6
[0.10.5]: https://github.com/HicServices/FAnsiSql/compare/0.10.4...0.10.5
[0.10.4]: https://github.com/HicServices/FAnsiSql/compare/0.10.3...0.10.4
[0.10.3]: https://github.com/HicServices/FAnsiSql/compare/0.10.2...0.10.3
[0.10.2]: https://github.com/HicServices/FAnsiSql/compare/0.10.1...0.10.2
[0.10.1]: https://github.com/HicServices/FAnsiSql/compare/0.10.0...0.10.1
[0.10.0]: https://github.com/HicServices/FAnsiSql/compare/0.9.8...0.10.0
[0.9.8]: https://github.com/HicServices/FAnsiSql/compare/0.9.7...0.9.8
[0.9.7]: https://github.com/HicServices/FAnsiSql/compare/0.9.6...0.9.7
[0.9.6]: https://github.com/HicServices/FAnsiSql/compare/0.9.5...0.9.6
[0.9.5]: https://github.com/HicServices/FAnsiSql/compare/0.9.4...0.9.5
[0.9.4]: https://github.com/HicServices/FAnsiSql/compare/0.9.3...0.9.4
[0.9.3]: https://github.com/HicServices/FAnsiSql/compare/0.9.2...0.9.3
[0.9.2]: https://github.com/HicServices/FAnsiSql/compare/v0.9.1.10...0.9.2<|MERGE_RESOLUTION|>--- conflicted
+++ resolved
@@ -6,20 +6,22 @@
 
 ## [Unreleased]
 
-<<<<<<< HEAD
+
+## [2.0.2] - 2022-02-03
+
+### Changed
+
+- Bump Microsoft.Data.SqlClient from 3.0.1 to 4.1.0
+- Bump Npgsql from 5.0.7 to 6.0.3
+- Bump MySqlConnector from 1.3.11 to 2.1.5
+
 ## [2.0.1] - 2021-07-27
-=======
-
-## [1.0.8] - 2022-02-03
->>>>>>> 3c6d6727
 
 ### Changed
 
 - Upgraded Sql Server library from `System.Data.SqlClient` to `Microsoft.Data.SqlClient`
-- Bump Microsoft.Data.SqlClient from 3.0.1 to 4.1.0
-- Bump MySqlConnector from 1.3.9 to 2.1.5
-- Bump Npgsql from 5.0.5 to 6.0.3
-- Bump System.ComponentModel.Composition from 5.0.0 to 6.0.0
+- Bump MySqlConnector from 1.3.9 to 1.3.11
+- Bump Npgsql from 5.0.5 to 5.0.7
 
 ### Added
 
@@ -293,13 +295,9 @@
 - Fixed Drop table to work correctly with Views
 - Exists now works correctly for Views (previously it would return true if there was no view but a table with the same name)
 
-<<<<<<< HEAD
-[Unreleased]: https://github.com/HicServices/FAnsiSql/compare/2.0.1...develop
+[Unreleased]: https://github.com/HicServices/FAnsiSql/compare/2.0.2...develop
+[2.0.2]: https://github.com/HicServices/FAnsiSql/compare/2.0.1...2.0.2
 [2.0.1]: https://github.com/HicServices/FAnsiSql/compare/1.0.7...2.0.1
-=======
-[Unreleased]: https://github.com/HicServices/FAnsiSql/compare/1.0.8...develop
-[1.0.8]: https://github.com/HicServices/FAnsiSql/compare/1.0.7...1.0.8
->>>>>>> 3c6d6727
 [1.0.7]: https://github.com/HicServices/FAnsiSql/compare/1.0.6...1.0.7
 [1.0.6]: https://github.com/HicServices/FAnsiSql/compare/1.0.5...1.0.6
 [1.0.5]: https://github.com/HicServices/FAnsiSql/compare/1.0.4...1.0.5
