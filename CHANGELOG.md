--- conflicted
+++ resolved
@@ -8,16 +8,14 @@
 
 ### Changed
 
-<<<<<<< HEAD
+- Upgraded Sql Server library from `System.Data.SqlClient` to `Microsoft.Data.SqlClient`
 - Bump Npgsql from 5.0.5 to 5.0.7
 - Bump MySqlConnector from 1.3.9 to 1.3.11
-=======
-- Upgraded Sql Server library from `System.Data.SqlClient` to `Microsoft.Data.SqlClient`
 
 ### Added
 
 - Added `CreateDatabaseTimeoutInSeconds` static property to `DiscoveredServerHelper`
->>>>>>> f8c82cd4
+
 
 
 ## [1.0.7] - 2021-05-18
