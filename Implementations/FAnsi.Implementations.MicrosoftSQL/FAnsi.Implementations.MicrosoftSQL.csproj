--- conflicted
+++ resolved
@@ -11,11 +11,7 @@
     <Compile Include="..\..\SharedAssemblyInfo.cs" Link="SharedAssemblyInfo.cs" />
   </ItemGroup>
   <ItemGroup>
-<<<<<<< HEAD
-    <PackageReference Include="Microsoft.Data.SqlClient" Version="3.0.1" />
-=======
     <PackageReference Include="Microsoft.Data.SqlClient" Version="4.1.0" />
->>>>>>> 66088e6b
   </ItemGroup>
   <ItemGroup>
     <ProjectReference Include="..\..\FAnsiSql\FAnsi.csproj" />
