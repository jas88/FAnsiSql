--- conflicted
+++ resolved
@@ -11,11 +11,7 @@
     <Compile Include="..\..\SharedAssemblyInfo.cs" Link="SharedAssemblyInfo.cs" />
   </ItemGroup>
   <ItemGroup>
-<<<<<<< HEAD
-    <PackageReference Include="MySqlConnector" Version="1.3.14" />
-=======
     <PackageReference Include="MySqlConnector" Version="2.1.7" />
->>>>>>> 66088e6b
   </ItemGroup>
   <ItemGroup>
     <ProjectReference Include="..\..\FAnsiSql\FAnsi.csproj" />
