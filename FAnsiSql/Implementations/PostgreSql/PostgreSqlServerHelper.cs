--- conflicted
+++ resolved
@@ -50,19 +50,8 @@
 
     public override Version GetVersion(DiscoveredServer server)
     {
-<<<<<<< HEAD
         using var con = new NpgsqlConnection(server.Builder.ConnectionString);
         return con.PostgreSqlVersion;
-=======
-        using var con = server.GetConnection();
-        con.Open();
-        using var cmd = server.GetCommand("SHOW server_version", con);
-        using var r = cmd.ExecuteReader();
-        if (r.Read())
-            return r[0] == DBNull.Value ? null : CreateVersionFromString((string)r[0]);
-
-        return null;
->>>>>>> 94e3adec
     }
 
 
