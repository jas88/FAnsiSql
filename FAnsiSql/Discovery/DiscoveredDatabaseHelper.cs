using System;
using System.Collections.Generic;
using System.Data;
using System.Data.Common;
using System.Diagnostics;
using System.IO;
using System.Linq;
using System.Text;
using FAnsi.Discovery.QuerySyntax;
using FAnsi.Discovery.TableCreation;
using FAnsi.Extensions;
using FAnsi.Implementation;
using FAnsi.Naming;
using TypeGuesser;

namespace FAnsi.Discovery;

/// <summary>
<<<<<<< HEAD
/// DBMS specific implementation of all functionality that relates to interacting with existing databases (dropping databases, creating tables, finding stored proceedures etc).  For 
=======
/// DBMS specific implementation of all functionality that relates to interacting with existing databases (dropping databases, creating tables, finding stored proceedures etc).  For
>>>>>>> 7107c7b0
/// database creation see <see cref="DiscoveredServerHelper"/>
/// </summary>
public abstract class DiscoveredDatabaseHelper:IDiscoveredDatabaseHelper
{
    public abstract IEnumerable<DiscoveredTable> ListTables(DiscoveredDatabase parent, IQuerySyntaxHelper querySyntaxHelper, DbConnection connection,
        string database, bool includeViews, DbTransaction transaction = null);

    public abstract IEnumerable<DiscoveredTableValuedFunction> ListTableValuedFunctions(DiscoveredDatabase parent, IQuerySyntaxHelper querySyntaxHelper,
        DbConnection connection, string database, DbTransaction transaction = null);
<<<<<<< HEAD

    public abstract DiscoveredStoredprocedure[] ListStoredprocedures(DbConnectionStringBuilder builder, string database);
    public abstract IDiscoveredTableHelper GetTableHelper();
    public abstract void DropDatabase(DiscoveredDatabase database);
    public abstract Dictionary<string, string> DescribeDatabase(DbConnectionStringBuilder builder, string database);

    public DiscoveredTable CreateTable(CreateTableArgs args)
    {
        var typeDictionary = new Dictionary<string, Guesser>(StringComparer.CurrentCultureIgnoreCase);

        var columns = new List<DatabaseColumnRequest>();
        var customRequests = args.ExplicitColumnDefinitions != null
            ? args.ExplicitColumnDefinitions.ToList()
            : new List<DatabaseColumnRequest>();

        if(args.DataTable != null)
        {

            ThrowIfObjectColumns(args.DataTable);

            //If we have a data table from which to create the table from
            foreach (DataColumn column in args.DataTable.Columns)
            {
                //do we have an explicit overriding column definition?
                var overriding = customRequests.SingleOrDefault(c => c.ColumnName.Equals(column.ColumnName,StringComparison.CurrentCultureIgnoreCase));

                //yes
                if (overriding != null)
                {
                    columns.Add(overriding);
                    customRequests.Remove(overriding);

                    //Type requested is a proper FAnsi type (e.g. string, at least 5 long)
                    var request = overriding.TypeRequested;
                        
                    if(request == null)
                        if(!string.IsNullOrWhiteSpace(overriding.ExplicitDbType))
                        {
                            //Type is for an explicit SQL Type e.g. varchar(5)

                            //Translate the sql type to a FAnsi type definition 
                            var tt = args.Database.Server.GetQuerySyntaxHelper().TypeTranslater;

                            request = tt.GetDataTypeRequestForSQLDBType(overriding.ExplicitDbType);
                                
                        }
                        else
                            throw new Exception(string.Format(FAnsiStrings.DiscoveredDatabaseHelper_CreateTable_DatabaseColumnRequestMustHaveEitherTypeRequestedOrExplicitDbType, column));

                    var guesser = GetGuesser(request);
                    CopySettings(guesser, args);
                    typeDictionary.Add(overriding.ColumnName, guesser);
                }
                else
                {
                    //no, work out the column definition using a guesser
                    var guesser = GetGuesser(column);
                    guesser.Culture = args.Culture;
                        
                    CopySettings(guesser,args);

                    guesser.AdjustToCompensateForValues(column);
                        
                    //if DoNotRetype is set on the column adjust the requested CSharpType to be the original type
                    if (column.GetDoNotReType())
                        guesser.Guess.CSharpType = column.DataType;
                        
                    typeDictionary.Add(column.ColumnName,guesser);

                    columns.Add(new DatabaseColumnRequest(column.ColumnName, guesser.Guess, column.AllowDBNull) { IsPrimaryKey = args.DataTable.PrimaryKey.Contains(column)});
                }
            }
        }
        else
        {
            //If no DataTable is provided just use the explicitly requested columns
            columns = customRequests;
        }

        args.Adjuster?.AdjustColumns(columns);

        //Get the table creation SQL
        var bodySql = GetCreateTableSql(args.Database, args.TableName, columns.ToArray(), args.ForeignKeyPairs, args.CascadeDelete, args.Schema);

        //connect to the server and send it
        var server = args.Database.Server;

        using (var con = server.GetConnection())
        {
            con.Open();

            ExecuteBatchNonQuery(bodySql, con);
        }

        //Get reference to the newly created table
        var tbl = args.Database.ExpectTable(args.TableName, args.Schema);

        //unless we are being asked to create it empty then upload the DataTable to it
        if(args.DataTable != null && !args.CreateEmpty)
        {
            using var bulk = tbl.BeginBulkInsert(args.Culture);
            bulk.DateTimeDecider.Settings.ExplicitDateFormats = args.GuessSettings.ExplicitDateFormats;
            bulk.Upload(args.DataTable);
        }


        args.OnTableCreated(typeDictionary);

        return tbl;
    }

    private void CopySettings(Guesser guesser, CreateTableArgs args)
    {
        //cannot change the instance so have to copy across the values.  If this gets new properties that's a problem
        //See tests GuessSettings_CopyProperties
        guesser.Settings.CharCanBeBoolean = args.GuessSettings.CharCanBeBoolean;
        guesser.Settings.ExplicitDateFormats = args.GuessSettings.ExplicitDateFormats;
    }

    /// <summary>
    /// Throws an <see cref="NotSupportedException"/> if the <paramref name="dt"/> contains <see cref="DataColumn"/> with
    /// the <see cref="DataColumn.DataType"/> of <see cref="System.Object"/>
    /// </summary>
    /// <param name="dt"></param>
    public void ThrowIfObjectColumns(DataTable dt)
    {
        var objCol = dt.Columns.Cast<DataColumn>().FirstOrDefault(c => c.DataType == typeof(object));
            
        if(objCol != null)
            throw new NotSupportedException(
                string.Format(
                    FAnsiStrings.DataTable_Column__0__was_of_DataType__1___this_is_not_allowed___Use_String_for_untyped_data,
                    objCol.ColumnName,
                    objCol.DataType
                ));
    }

    /// <inheritdoc/>
    public abstract void CreateSchema(DiscoveredDatabase discoveredDatabase, string name);

    protected virtual Guesser GetGuesser(DataColumn column)
    {
        return new Guesser();
    }

    protected virtual Guesser GetGuesser(DatabaseTypeRequest request)
    {
        return new Guesser(request);
    }

    public virtual string GetCreateTableSql(DiscoveredDatabase database, string tableName, DatabaseColumnRequest[] columns, Dictionary<DatabaseColumnRequest, DiscoveredColumn> foreignKeyPairs, bool cascadeDelete, string schema)
    {
        if (string.IsNullOrWhiteSpace(tableName))
            throw new ArgumentNullException(nameof(tableName),FAnsiStrings.DiscoveredDatabaseHelper_GetCreateTableSql_Table_name_cannot_be_null);

        var bodySql = new StringBuilder();

        var server = database.Server;
        var syntaxHelper = server.GetQuerySyntaxHelper();

        syntaxHelper.ValidateTableName(tableName);

        foreach (var c in columns)
            syntaxHelper.ValidateColumnName(c.ColumnName);

        //the name sans brackets (hopefully they didn't pass any brackets)
        tableName = syntaxHelper.GetRuntimeName(tableName);

        //the name fully specified e.g. [db]..[tbl] or `db`.`tbl` - See Test HorribleColumnNames
        var fullyQualifiedName = syntaxHelper.EnsureFullyQualified(database.GetRuntimeName(), schema, tableName);

        bodySql.AppendLine($"CREATE TABLE {fullyQualifiedName}(");

        foreach (var col in columns)
        {
            var datatype = col.GetSQLDbType(syntaxHelper.TypeTranslater);
                
            //add the column name and accompanying datatype
            bodySql.AppendLine($"{GetCreateTableSqlLineForColumn(col, datatype, syntaxHelper)},");
        }

        var pks = columns.Where(c => c.IsPrimaryKey).ToArray();
        if (pks.Any())
            bodySql.Append(GetPrimaryKeyDeclarationSql(tableName, pks,syntaxHelper));
            
        if (foreignKeyPairs != null)
        {
            bodySql.AppendLine();
            bodySql.AppendLine(GetForeignKeyConstraintSql(tableName, syntaxHelper,
                foreignKeyPairs.ToDictionary(k => (IHasRuntimeName) k.Key, v => v.Value), cascadeDelete, null));
        }

        var toReturn = bodySql.ToString().TrimEnd('\r', '\n', ',');
            
        toReturn += $"){Environment.NewLine}";

        return toReturn;
    }

    /// <summary>
    /// Return the line that represents the given <paramref name="col"/> for slotting into a CREATE statement SQL e.g. "description varchar(20)"
    /// </summary>
    /// <param name="col"></param>
    /// <param name="datatype"></param>
    /// <param name="syntaxHelper"></param>
    /// <returns></returns>
    protected virtual string GetCreateTableSqlLineForColumn(DatabaseColumnRequest col, string datatype, IQuerySyntaxHelper syntaxHelper)
    {
        return
            $"{syntaxHelper.EnsureWrapped(col.ColumnName)} {datatype} {(col.Default != MandatoryScalarFunctions.None ? $"default {syntaxHelper.GetScalarFunctionSql(col.Default)}" : "")} {(string.IsNullOrWhiteSpace(col.Collation) ? "" : $"COLLATE {col.Collation}")} {(col.AllowNulls && !col.IsPrimaryKey ? " NULL" : " NOT NULL")} {(col.IsAutoIncrement ? syntaxHelper.GetAutoIncrementKeywordIfAny() : "")}";
    }

    public virtual string GetForeignKeyConstraintSql(string foreignTable, IQuerySyntaxHelper syntaxHelper,
        Dictionary<IHasRuntimeName, DiscoveredColumn> foreignKeyPairs, bool cascadeDelete, string constraintName)
    {
        var primaryKeyTable = foreignKeyPairs.Values.Select(v => v.Table).Distinct().Single();

        constraintName ??= GetForeignKeyConstraintNameFor(foreignTable, primaryKeyTable.GetRuntimeName());

        //@"    CONSTRAINT FK_PersonOrder FOREIGN KEY (PersonID) REFERENCES Persons(PersonID) on delete cascade";
        return
            $@"CONSTRAINT {constraintName} FOREIGN KEY ({string.Join(",", foreignKeyPairs.Keys.Select(k => syntaxHelper.EnsureWrapped(k.GetRuntimeName())))})
REFERENCES {primaryKeyTable.GetFullyQualifiedName()}({string.Join(",", foreignKeyPairs.Values.Select(v => syntaxHelper.EnsureWrapped(v.GetRuntimeName())))}) {(cascadeDelete ? " on delete cascade" : "")}";
    }
    public string GetForeignKeyConstraintNameFor(DiscoveredTable foreignTable, DiscoveredTable primaryTable)
    {
        return GetForeignKeyConstraintNameFor(foreignTable.GetRuntimeName(), primaryTable.GetRuntimeName());
    }

    private string GetForeignKeyConstraintNameFor(string foreignTable, string primaryTable) =>
        MakeSensibleConstraintName("FK_", $"{foreignTable}_{primaryTable}");

    public abstract DirectoryInfo Detach(DiscoveredDatabase database);

    public abstract void CreateBackup(DiscoveredDatabase discoveredDatabase, string backupName);

    private string GetPrimaryKeyDeclarationSql(string tableName, IEnumerable<DatabaseColumnRequest> pks,
        IQuerySyntaxHelper syntaxHelper) =>
        $" CONSTRAINT {MakeSensibleConstraintName("PK_", tableName)} PRIMARY KEY ({string.Join(",", pks.Select(c => syntaxHelper.EnsureWrapped(c.ColumnName)))}),{Environment.NewLine}";

=======

    public abstract DiscoveredStoredprocedure[] ListStoredprocedures(DbConnectionStringBuilder builder, string database);
    public abstract IDiscoveredTableHelper GetTableHelper();
    public abstract void DropDatabase(DiscoveredDatabase database);
    public abstract Dictionary<string, string> DescribeDatabase(DbConnectionStringBuilder builder, string database);

    public DiscoveredTable CreateTable(CreateTableArgs args)
    {
        var typeDictionary = new Dictionary<string, Guesser>(StringComparer.CurrentCultureIgnoreCase);

        var columns = new List<DatabaseColumnRequest>();
        var customRequests = args.ExplicitColumnDefinitions != null
            ? args.ExplicitColumnDefinitions.ToList()
            : new List<DatabaseColumnRequest>();

        if(args.DataTable != null)
        {

            ThrowIfObjectColumns(args.DataTable);

            //If we have a data table from which to create the table from
            foreach (DataColumn column in args.DataTable.Columns)
            {
                //do we have an explicit overriding column definition?
                var overriding = customRequests.SingleOrDefault(c => c.ColumnName.Equals(column.ColumnName,StringComparison.CurrentCultureIgnoreCase));

                //yes
                if (overriding != null)
                {
                    columns.Add(overriding);
                    customRequests.Remove(overriding);

                    //Type requested is a proper FAnsi type (e.g. string, at least 5 long)
                    var request = overriding.TypeRequested;

                    if(request == null)
                        if(!string.IsNullOrWhiteSpace(overriding.ExplicitDbType))
                        {
                            //Type is for an explicit SQL Type e.g. varchar(5)

                            //Translate the sql type to a FAnsi type definition
                            var tt = args.Database.Server.GetQuerySyntaxHelper().TypeTranslater;

                            request = tt.GetDataTypeRequestForSQLDBType(overriding.ExplicitDbType);

                        }
                        else
                            throw new Exception(string.Format(FAnsiStrings.DiscoveredDatabaseHelper_CreateTable_DatabaseColumnRequestMustHaveEitherTypeRequestedOrExplicitDbType, column));

                    var guesser = GetGuesser(request);
                    CopySettings(guesser, args);
                    typeDictionary.Add(overriding.ColumnName, guesser);
                }
                else
                {
                    //no, work out the column definition using a guesser
                    var guesser = GetGuesser(column);
                    guesser.Culture = args.Culture;

                    CopySettings(guesser,args);

                    guesser.AdjustToCompensateForValues(column);

                    //if DoNotRetype is set on the column adjust the requested CSharpType to be the original type
                    if (column.GetDoNotReType())
                        guesser.Guess.CSharpType = column.DataType;

                    typeDictionary.Add(column.ColumnName,guesser);

                    columns.Add(new DatabaseColumnRequest(column.ColumnName, guesser.Guess, column.AllowDBNull) { IsPrimaryKey = args.DataTable.PrimaryKey.Contains(column)});
                }
            }
        }
        else
        {
            //If no DataTable is provided just use the explicitly requested columns
            columns = customRequests;
        }

        args.Adjuster?.AdjustColumns(columns);

        //Get the table creation SQL
        var bodySql = GetCreateTableSql(args.Database, args.TableName, columns.ToArray(), args.ForeignKeyPairs, args.CascadeDelete, args.Schema);

        //connect to the server and send it
        var server = args.Database.Server;

        using (var con = server.GetConnection())
        {
            con.Open();

            ExecuteBatchNonQuery(bodySql, con);
        }

        //Get reference to the newly created table
        var tbl = args.Database.ExpectTable(args.TableName, args.Schema);

        //unless we are being asked to create it empty then upload the DataTable to it
        if(args.DataTable != null && !args.CreateEmpty)
        {
            using var bulk = tbl.BeginBulkInsert(args.Culture);
            bulk.DateTimeDecider.Settings.ExplicitDateFormats = args.GuessSettings.ExplicitDateFormats;
            bulk.Upload(args.DataTable);
        }


        args.OnTableCreated(typeDictionary);

        return tbl;
    }

    private void CopySettings(Guesser guesser, CreateTableArgs args)
    {
        //cannot change the instance so have to copy across the values.  If this gets new properties that's a problem
        //See tests GuessSettings_CopyProperties
        guesser.Settings.CharCanBeBoolean = args.GuessSettings.CharCanBeBoolean;
        guesser.Settings.ExplicitDateFormats = args.GuessSettings.ExplicitDateFormats;
    }

    /// <summary>
    /// Throws an <see cref="NotSupportedException"/> if the <paramref name="dt"/> contains <see cref="DataColumn"/> with
    /// the <see cref="DataColumn.DataType"/> of <see cref="System.Object"/>
    /// </summary>
    /// <param name="dt"></param>
    public void ThrowIfObjectColumns(DataTable dt)
    {
        var objCol = dt.Columns.Cast<DataColumn>().FirstOrDefault(c => c.DataType == typeof(object));
            
        if(objCol != null)
            throw new NotSupportedException(
                string.Format(
                    FAnsiStrings.DataTable_Column__0__was_of_DataType__1___this_is_not_allowed___Use_String_for_untyped_data,
                    objCol.ColumnName,
                    objCol.DataType
                ));
    }

    /// <inheritdoc/>
    public abstract void CreateSchema(DiscoveredDatabase discoveredDatabase, string name);

    protected virtual Guesser GetGuesser(DataColumn column)
    {
        return new Guesser();
    }

    protected virtual Guesser GetGuesser(DatabaseTypeRequest request)
    {
        return new Guesser(request);
    }

    public virtual string GetCreateTableSql(DiscoveredDatabase database, string tableName, DatabaseColumnRequest[] columns, Dictionary<DatabaseColumnRequest, DiscoveredColumn> foreignKeyPairs, bool cascadeDelete, string schema)
    {
        if (string.IsNullOrWhiteSpace(tableName))
            throw new ArgumentNullException(nameof(tableName),FAnsiStrings.DiscoveredDatabaseHelper_GetCreateTableSql_Table_name_cannot_be_null);

        var bodySql = new StringBuilder();

        var server = database.Server;
        var syntaxHelper = server.GetQuerySyntaxHelper();

        syntaxHelper.ValidateTableName(tableName);

        foreach (var c in columns)
            syntaxHelper.ValidateColumnName(c.ColumnName);

        //the name sans brackets (hopefully they didn't pass any brackets)
        tableName = syntaxHelper.GetRuntimeName(tableName);

        //the name fully specified e.g. [db]..[tbl] or `db`.`tbl` - See Test HorribleColumnNames
        var fullyQualifiedName = syntaxHelper.EnsureFullyQualified(database.GetRuntimeName(), schema, tableName);

        bodySql.AppendLine($"CREATE TABLE {fullyQualifiedName}(");

        foreach (var col in columns)
        {
            var datatype = col.GetSQLDbType(syntaxHelper.TypeTranslater);

            //add the column name and accompanying datatype
            bodySql.AppendLine($"{GetCreateTableSqlLineForColumn(col, datatype, syntaxHelper)},");
        }

        var pks = columns.Where(c => c.IsPrimaryKey).ToArray();
        if (pks.Any())
            bodySql.Append(GetPrimaryKeyDeclarationSql(tableName, pks,syntaxHelper));
            
        if (foreignKeyPairs != null)
        {
            bodySql.AppendLine();
            bodySql.AppendLine(GetForeignKeyConstraintSql(tableName, syntaxHelper,
                foreignKeyPairs.ToDictionary(k => (IHasRuntimeName) k.Key, v => v.Value), cascadeDelete, null));
        }

        var toReturn = bodySql.ToString().TrimEnd('\r', '\n', ',');
            
        toReturn += $"){Environment.NewLine}";

        return toReturn;
    }

    /// <summary>
    /// Return the line that represents the given <paramref name="col"/> for slotting into a CREATE statement SQL e.g. "description varchar(20)"
    /// </summary>
    /// <param name="col"></param>
    /// <param name="datatype"></param>
    /// <param name="syntaxHelper"></param>
    /// <returns></returns>
    protected virtual string GetCreateTableSqlLineForColumn(DatabaseColumnRequest col, string datatype, IQuerySyntaxHelper syntaxHelper)
    {
        return
            $"{syntaxHelper.EnsureWrapped(col.ColumnName)} {datatype} {(col.Default != MandatoryScalarFunctions.None ? $"default {syntaxHelper.GetScalarFunctionSql(col.Default)}" : "")} {(string.IsNullOrWhiteSpace(col.Collation) ? "" : $"COLLATE {col.Collation}")} {(col.AllowNulls && !col.IsPrimaryKey ? " NULL" : " NOT NULL")} {(col.IsAutoIncrement ? syntaxHelper.GetAutoIncrementKeywordIfAny() : "")}";
    }

    public virtual string GetForeignKeyConstraintSql(string foreignTable, IQuerySyntaxHelper syntaxHelper,
        Dictionary<IHasRuntimeName, DiscoveredColumn> foreignKeyPairs, bool cascadeDelete, string constraintName)
    {
        var primaryKeyTable = foreignKeyPairs.Values.Select(v => v.Table).Distinct().Single();

        constraintName ??= GetForeignKeyConstraintNameFor(foreignTable, primaryKeyTable.GetRuntimeName());

        //@"    CONSTRAINT FK_PersonOrder FOREIGN KEY (PersonID) REFERENCES Persons(PersonID) on delete cascade";
        return
            $@"CONSTRAINT {constraintName} FOREIGN KEY ({string.Join(",", foreignKeyPairs.Keys.Select(k => syntaxHelper.EnsureWrapped(k.GetRuntimeName())))})
REFERENCES {primaryKeyTable.GetFullyQualifiedName()}({string.Join(",", foreignKeyPairs.Values.Select(v => syntaxHelper.EnsureWrapped(v.GetRuntimeName())))}) {(cascadeDelete ? " on delete cascade" : "")}";
    }
    public string GetForeignKeyConstraintNameFor(DiscoveredTable foreignTable, DiscoveredTable primaryTable)
    {
        return GetForeignKeyConstraintNameFor(foreignTable.GetRuntimeName(), primaryTable.GetRuntimeName());
    }

    private string GetForeignKeyConstraintNameFor(string foreignTable, string primaryTable) =>
        MakeSensibleConstraintName("FK_", $"{foreignTable}_{primaryTable}");

    public abstract DirectoryInfo Detach(DiscoveredDatabase database);

    public abstract void CreateBackup(DiscoveredDatabase discoveredDatabase, string backupName);

    private string GetPrimaryKeyDeclarationSql(string tableName, IEnumerable<DatabaseColumnRequest> pks,
        IQuerySyntaxHelper syntaxHelper) =>
        $" CONSTRAINT {MakeSensibleConstraintName("PK_", tableName)} PRIMARY KEY ({string.Join(",", pks.Select(c => syntaxHelper.EnsureWrapped(c.ColumnName)))}),{Environment.NewLine}";

>>>>>>> 7107c7b0
    private string MakeSensibleConstraintName(string prefix, string tableName)
    {
        var constraintName = QuerySyntaxHelper.MakeHeaderNameSensible(tableName);

        if (string.IsNullOrWhiteSpace(constraintName))
        {
            var r = new Random();
            constraintName = $"Constraint{r.Next(10000)}";
        }

        return $"{prefix}{constraintName}";
    }
<<<<<<< HEAD
        
=======

>>>>>>> 7107c7b0
    public void ExecuteBatchNonQuery(string sql, DbConnection conn, DbTransaction transaction = null, int timeout = 30)
    {
        ExecuteBatchNonQuery(sql, conn, transaction, out _, timeout);
    }

    /// <summary>
    /// Executes the given SQL against the database + sends GO delimited statements as separate batches
    /// </summary>
    /// <param name="sql">Collection of SQL queries which can be separated by the use of "GO" on a line (works for all DBMS)</param>
    /// <param name="conn"></param>
    /// <param name="transaction"></param>
    /// <param name="performanceFigures">Line number the batch started at and the time it took to complete it</param>
    /// <param name="timeout">Timeout in seconds to run each batch in the <paramref name="sql"/></param>
    public void ExecuteBatchNonQuery(string sql, DbConnection conn, DbTransaction transaction, out Dictionary<int, Stopwatch> performanceFigures, int timeout = 30)
    {
        performanceFigures = new Dictionary<int, Stopwatch>();

        var sqlBatch = new StringBuilder();

        var helper = ImplementationManager.GetImplementation(conn).GetServerHelper();

        using var cmd = helper.GetCommand(string.Empty, conn, transaction);
        var hadToOpen = false;
            
        if (conn.State != ConnectionState.Open)
        {

            conn.Open();
            hadToOpen = true;
        }

        var lineNumber = 1;

        sql += "\nGO";   // make sure last batch is executed.
        try
        {
            foreach (var line in sql.Split(new[] { "\n", "\r" }, StringSplitOptions.RemoveEmptyEntries))
            {
                lineNumber++;

                if (line.Trim().Equals("GO",StringComparison.CurrentCultureIgnoreCase))
                {
                    var executeSql = sqlBatch.ToString();
                    if (string.IsNullOrWhiteSpace(executeSql))
                        continue;

                    if (!performanceFigures.ContainsKey(lineNumber))
                        performanceFigures.Add(lineNumber, new Stopwatch());
                    performanceFigures[lineNumber].Start();

                    cmd.CommandText = executeSql;
                    cmd.CommandTimeout = timeout;
                    cmd.ExecuteNonQuery();

                    performanceFigures[lineNumber].Stop();
                    sqlBatch.Clear();
                }
                else
                {
                    sqlBatch.AppendLine(line);
                }
            }
        }
        finally
        {
            if (hadToOpen)
                conn.Close();
        }
    }
}<|MERGE_RESOLUTION|>--- conflicted
+++ resolved
@@ -16,11 +16,7 @@
 namespace FAnsi.Discovery;
 
 /// <summary>
-<<<<<<< HEAD
-/// DBMS specific implementation of all functionality that relates to interacting with existing databases (dropping databases, creating tables, finding stored proceedures etc).  For 
-=======
-/// DBMS specific implementation of all functionality that relates to interacting with existing databases (dropping databases, creating tables, finding stored proceedures etc).  For
->>>>>>> 7107c7b0
+/// DBMS specific implementation of all functionality that relates to interacting with existing databases (dropping databases, creating tables, finding stored procedures etc).  For
 /// database creation see <see cref="DiscoveredServerHelper"/>
 /// </summary>
 public abstract class DiscoveredDatabaseHelper:IDiscoveredDatabaseHelper
@@ -30,7 +26,6 @@
 
     public abstract IEnumerable<DiscoveredTableValuedFunction> ListTableValuedFunctions(DiscoveredDatabase parent, IQuerySyntaxHelper querySyntaxHelper,
         DbConnection connection, string database, DbTransaction transaction = null);
-<<<<<<< HEAD
 
     public abstract DiscoveredStoredprocedure[] ListStoredprocedures(DbConnectionStringBuilder builder, string database);
     public abstract IDiscoveredTableHelper GetTableHelper();
@@ -271,248 +266,6 @@
         IQuerySyntaxHelper syntaxHelper) =>
         $" CONSTRAINT {MakeSensibleConstraintName("PK_", tableName)} PRIMARY KEY ({string.Join(",", pks.Select(c => syntaxHelper.EnsureWrapped(c.ColumnName)))}),{Environment.NewLine}";
 
-=======
-
-    public abstract DiscoveredStoredprocedure[] ListStoredprocedures(DbConnectionStringBuilder builder, string database);
-    public abstract IDiscoveredTableHelper GetTableHelper();
-    public abstract void DropDatabase(DiscoveredDatabase database);
-    public abstract Dictionary<string, string> DescribeDatabase(DbConnectionStringBuilder builder, string database);
-
-    public DiscoveredTable CreateTable(CreateTableArgs args)
-    {
-        var typeDictionary = new Dictionary<string, Guesser>(StringComparer.CurrentCultureIgnoreCase);
-
-        var columns = new List<DatabaseColumnRequest>();
-        var customRequests = args.ExplicitColumnDefinitions != null
-            ? args.ExplicitColumnDefinitions.ToList()
-            : new List<DatabaseColumnRequest>();
-
-        if(args.DataTable != null)
-        {
-
-            ThrowIfObjectColumns(args.DataTable);
-
-            //If we have a data table from which to create the table from
-            foreach (DataColumn column in args.DataTable.Columns)
-            {
-                //do we have an explicit overriding column definition?
-                var overriding = customRequests.SingleOrDefault(c => c.ColumnName.Equals(column.ColumnName,StringComparison.CurrentCultureIgnoreCase));
-
-                //yes
-                if (overriding != null)
-                {
-                    columns.Add(overriding);
-                    customRequests.Remove(overriding);
-
-                    //Type requested is a proper FAnsi type (e.g. string, at least 5 long)
-                    var request = overriding.TypeRequested;
-
-                    if(request == null)
-                        if(!string.IsNullOrWhiteSpace(overriding.ExplicitDbType))
-                        {
-                            //Type is for an explicit SQL Type e.g. varchar(5)
-
-                            //Translate the sql type to a FAnsi type definition
-                            var tt = args.Database.Server.GetQuerySyntaxHelper().TypeTranslater;
-
-                            request = tt.GetDataTypeRequestForSQLDBType(overriding.ExplicitDbType);
-
-                        }
-                        else
-                            throw new Exception(string.Format(FAnsiStrings.DiscoveredDatabaseHelper_CreateTable_DatabaseColumnRequestMustHaveEitherTypeRequestedOrExplicitDbType, column));
-
-                    var guesser = GetGuesser(request);
-                    CopySettings(guesser, args);
-                    typeDictionary.Add(overriding.ColumnName, guesser);
-                }
-                else
-                {
-                    //no, work out the column definition using a guesser
-                    var guesser = GetGuesser(column);
-                    guesser.Culture = args.Culture;
-
-                    CopySettings(guesser,args);
-
-                    guesser.AdjustToCompensateForValues(column);
-
-                    //if DoNotRetype is set on the column adjust the requested CSharpType to be the original type
-                    if (column.GetDoNotReType())
-                        guesser.Guess.CSharpType = column.DataType;
-
-                    typeDictionary.Add(column.ColumnName,guesser);
-
-                    columns.Add(new DatabaseColumnRequest(column.ColumnName, guesser.Guess, column.AllowDBNull) { IsPrimaryKey = args.DataTable.PrimaryKey.Contains(column)});
-                }
-            }
-        }
-        else
-        {
-            //If no DataTable is provided just use the explicitly requested columns
-            columns = customRequests;
-        }
-
-        args.Adjuster?.AdjustColumns(columns);
-
-        //Get the table creation SQL
-        var bodySql = GetCreateTableSql(args.Database, args.TableName, columns.ToArray(), args.ForeignKeyPairs, args.CascadeDelete, args.Schema);
-
-        //connect to the server and send it
-        var server = args.Database.Server;
-
-        using (var con = server.GetConnection())
-        {
-            con.Open();
-
-            ExecuteBatchNonQuery(bodySql, con);
-        }
-
-        //Get reference to the newly created table
-        var tbl = args.Database.ExpectTable(args.TableName, args.Schema);
-
-        //unless we are being asked to create it empty then upload the DataTable to it
-        if(args.DataTable != null && !args.CreateEmpty)
-        {
-            using var bulk = tbl.BeginBulkInsert(args.Culture);
-            bulk.DateTimeDecider.Settings.ExplicitDateFormats = args.GuessSettings.ExplicitDateFormats;
-            bulk.Upload(args.DataTable);
-        }
-
-
-        args.OnTableCreated(typeDictionary);
-
-        return tbl;
-    }
-
-    private void CopySettings(Guesser guesser, CreateTableArgs args)
-    {
-        //cannot change the instance so have to copy across the values.  If this gets new properties that's a problem
-        //See tests GuessSettings_CopyProperties
-        guesser.Settings.CharCanBeBoolean = args.GuessSettings.CharCanBeBoolean;
-        guesser.Settings.ExplicitDateFormats = args.GuessSettings.ExplicitDateFormats;
-    }
-
-    /// <summary>
-    /// Throws an <see cref="NotSupportedException"/> if the <paramref name="dt"/> contains <see cref="DataColumn"/> with
-    /// the <see cref="DataColumn.DataType"/> of <see cref="System.Object"/>
-    /// </summary>
-    /// <param name="dt"></param>
-    public void ThrowIfObjectColumns(DataTable dt)
-    {
-        var objCol = dt.Columns.Cast<DataColumn>().FirstOrDefault(c => c.DataType == typeof(object));
-            
-        if(objCol != null)
-            throw new NotSupportedException(
-                string.Format(
-                    FAnsiStrings.DataTable_Column__0__was_of_DataType__1___this_is_not_allowed___Use_String_for_untyped_data,
-                    objCol.ColumnName,
-                    objCol.DataType
-                ));
-    }
-
-    /// <inheritdoc/>
-    public abstract void CreateSchema(DiscoveredDatabase discoveredDatabase, string name);
-
-    protected virtual Guesser GetGuesser(DataColumn column)
-    {
-        return new Guesser();
-    }
-
-    protected virtual Guesser GetGuesser(DatabaseTypeRequest request)
-    {
-        return new Guesser(request);
-    }
-
-    public virtual string GetCreateTableSql(DiscoveredDatabase database, string tableName, DatabaseColumnRequest[] columns, Dictionary<DatabaseColumnRequest, DiscoveredColumn> foreignKeyPairs, bool cascadeDelete, string schema)
-    {
-        if (string.IsNullOrWhiteSpace(tableName))
-            throw new ArgumentNullException(nameof(tableName),FAnsiStrings.DiscoveredDatabaseHelper_GetCreateTableSql_Table_name_cannot_be_null);
-
-        var bodySql = new StringBuilder();
-
-        var server = database.Server;
-        var syntaxHelper = server.GetQuerySyntaxHelper();
-
-        syntaxHelper.ValidateTableName(tableName);
-
-        foreach (var c in columns)
-            syntaxHelper.ValidateColumnName(c.ColumnName);
-
-        //the name sans brackets (hopefully they didn't pass any brackets)
-        tableName = syntaxHelper.GetRuntimeName(tableName);
-
-        //the name fully specified e.g. [db]..[tbl] or `db`.`tbl` - See Test HorribleColumnNames
-        var fullyQualifiedName = syntaxHelper.EnsureFullyQualified(database.GetRuntimeName(), schema, tableName);
-
-        bodySql.AppendLine($"CREATE TABLE {fullyQualifiedName}(");
-
-        foreach (var col in columns)
-        {
-            var datatype = col.GetSQLDbType(syntaxHelper.TypeTranslater);
-
-            //add the column name and accompanying datatype
-            bodySql.AppendLine($"{GetCreateTableSqlLineForColumn(col, datatype, syntaxHelper)},");
-        }
-
-        var pks = columns.Where(c => c.IsPrimaryKey).ToArray();
-        if (pks.Any())
-            bodySql.Append(GetPrimaryKeyDeclarationSql(tableName, pks,syntaxHelper));
-            
-        if (foreignKeyPairs != null)
-        {
-            bodySql.AppendLine();
-            bodySql.AppendLine(GetForeignKeyConstraintSql(tableName, syntaxHelper,
-                foreignKeyPairs.ToDictionary(k => (IHasRuntimeName) k.Key, v => v.Value), cascadeDelete, null));
-        }
-
-        var toReturn = bodySql.ToString().TrimEnd('\r', '\n', ',');
-            
-        toReturn += $"){Environment.NewLine}";
-
-        return toReturn;
-    }
-
-    /// <summary>
-    /// Return the line that represents the given <paramref name="col"/> for slotting into a CREATE statement SQL e.g. "description varchar(20)"
-    /// </summary>
-    /// <param name="col"></param>
-    /// <param name="datatype"></param>
-    /// <param name="syntaxHelper"></param>
-    /// <returns></returns>
-    protected virtual string GetCreateTableSqlLineForColumn(DatabaseColumnRequest col, string datatype, IQuerySyntaxHelper syntaxHelper)
-    {
-        return
-            $"{syntaxHelper.EnsureWrapped(col.ColumnName)} {datatype} {(col.Default != MandatoryScalarFunctions.None ? $"default {syntaxHelper.GetScalarFunctionSql(col.Default)}" : "")} {(string.IsNullOrWhiteSpace(col.Collation) ? "" : $"COLLATE {col.Collation}")} {(col.AllowNulls && !col.IsPrimaryKey ? " NULL" : " NOT NULL")} {(col.IsAutoIncrement ? syntaxHelper.GetAutoIncrementKeywordIfAny() : "")}";
-    }
-
-    public virtual string GetForeignKeyConstraintSql(string foreignTable, IQuerySyntaxHelper syntaxHelper,
-        Dictionary<IHasRuntimeName, DiscoveredColumn> foreignKeyPairs, bool cascadeDelete, string constraintName)
-    {
-        var primaryKeyTable = foreignKeyPairs.Values.Select(v => v.Table).Distinct().Single();
-
-        constraintName ??= GetForeignKeyConstraintNameFor(foreignTable, primaryKeyTable.GetRuntimeName());
-
-        //@"    CONSTRAINT FK_PersonOrder FOREIGN KEY (PersonID) REFERENCES Persons(PersonID) on delete cascade";
-        return
-            $@"CONSTRAINT {constraintName} FOREIGN KEY ({string.Join(",", foreignKeyPairs.Keys.Select(k => syntaxHelper.EnsureWrapped(k.GetRuntimeName())))})
-REFERENCES {primaryKeyTable.GetFullyQualifiedName()}({string.Join(",", foreignKeyPairs.Values.Select(v => syntaxHelper.EnsureWrapped(v.GetRuntimeName())))}) {(cascadeDelete ? " on delete cascade" : "")}";
-    }
-    public string GetForeignKeyConstraintNameFor(DiscoveredTable foreignTable, DiscoveredTable primaryTable)
-    {
-        return GetForeignKeyConstraintNameFor(foreignTable.GetRuntimeName(), primaryTable.GetRuntimeName());
-    }
-
-    private string GetForeignKeyConstraintNameFor(string foreignTable, string primaryTable) =>
-        MakeSensibleConstraintName("FK_", $"{foreignTable}_{primaryTable}");
-
-    public abstract DirectoryInfo Detach(DiscoveredDatabase database);
-
-    public abstract void CreateBackup(DiscoveredDatabase discoveredDatabase, string backupName);
-
-    private string GetPrimaryKeyDeclarationSql(string tableName, IEnumerable<DatabaseColumnRequest> pks,
-        IQuerySyntaxHelper syntaxHelper) =>
-        $" CONSTRAINT {MakeSensibleConstraintName("PK_", tableName)} PRIMARY KEY ({string.Join(",", pks.Select(c => syntaxHelper.EnsureWrapped(c.ColumnName)))}),{Environment.NewLine}";
-
->>>>>>> 7107c7b0
     private string MakeSensibleConstraintName(string prefix, string tableName)
     {
         var constraintName = QuerySyntaxHelper.MakeHeaderNameSensible(tableName);
@@ -525,11 +278,7 @@
 
         return $"{prefix}{constraintName}";
     }
-<<<<<<< HEAD
         
-=======
-
->>>>>>> 7107c7b0
     public void ExecuteBatchNonQuery(string sql, DbConnection conn, DbTransaction transaction = null, int timeout = 30)
     {
         ExecuteBatchNonQuery(sql, conn, transaction, out _, timeout);
