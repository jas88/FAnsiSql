--- conflicted
+++ resolved
@@ -243,10 +243,10 @@
              REFERENCES {primaryKeyTable.GetFullyQualifiedName()}({string.Join(",", foreignKeyPairs.Values.Select(v => syntaxHelper.EnsureWrapped(v.GetRuntimeName())))}) {(cascadeDelete ? " on delete cascade" : "")}
              """;
     }
-<<<<<<< HEAD
-=======
-
->>>>>>> 00b3da20
+    {
+        return GetForeignKeyConstraintNameFor(foreignTable.GetRuntimeName(), primaryTable.GetRuntimeName());
+    }
+
     public string GetForeignKeyConstraintNameFor(DiscoveredTable foreignTable, DiscoveredTable primaryTable) => GetForeignKeyConstraintNameFor(foreignTable.GetRuntimeName(), primaryTable.GetRuntimeName());
 
     private static string GetForeignKeyConstraintNameFor(string foreignTable, string primaryTable) =>
