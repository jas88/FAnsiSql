﻿using System;
using System.Data;
using System.Text.RegularExpressions;
using TypeGuesser;

namespace FAnsi.Discovery.TypeTranslation;

/// <inheritdoc cref="ITypeTranslater"/>
public abstract class TypeTranslater:ITypeTranslater
{
    private const string StringSizeRegexPattern = @"\(([0-9]+)\)";
    private const string DecimalsBeforeAndAfterPattern = @"\(([0-9]+),([0-9]+)\)";

    //Take special note of the use or absence of ^ in the regex to do Contains or StartsWith
    //Ideally dont use $ (end of string) since databases can stick extraneous stuff on the end in many cases

    private static readonly Regex BitRegex = new("^(bit)|(bool)|(boolean)",RegexOptions.IgnoreCase|RegexOptions.Compiled|RegexOptions.CultureInvariant);
    protected Regex ByteRegex = new("^tinyint", RegexOptions.IgnoreCase|RegexOptions.Compiled|RegexOptions.CultureInvariant);
    protected Regex SmallIntRegex = new("^smallint", RegexOptions.IgnoreCase|RegexOptions.Compiled|RegexOptions.CultureInvariant);
    protected Regex IntRegex = new("^(int)|(integer)",RegexOptions.IgnoreCase|RegexOptions.Compiled|RegexOptions.CultureInvariant);
    protected Regex LongRegex = new("^bigint", RegexOptions.IgnoreCase|RegexOptions.Compiled|RegexOptions.CultureInvariant);
    protected Regex DateRegex;
    protected Regex TimeRegex = new("^time$", RegexOptions.IgnoreCase|RegexOptions.Compiled|RegexOptions.CultureInvariant);
    private static readonly Regex StringRegex = new("(char)|(text)|(xml)",RegexOptions.IgnoreCase|RegexOptions.Compiled|RegexOptions.CultureInvariant);
    private static readonly Regex ByteArrayRegex = new("(binary)|(blob)",RegexOptions.IgnoreCase|RegexOptions.Compiled|RegexOptions.CultureInvariant);
    private static readonly Regex FloatingPointRegex = new("^(float)|(decimal)|(numeric)|(real)|(money)|(smallmoney)|(double)", RegexOptions.IgnoreCase|RegexOptions.Compiled|RegexOptions.CultureInvariant);
    private static readonly Regex GuidRegex = new("^uniqueidentifier",RegexOptions.IgnoreCase|RegexOptions.Compiled|RegexOptions.CultureInvariant);

    /// <summary>
    /// The maximum number of characters to declare explicitly in the char type (e.g. varchar(500)) before instead declaring the text/varchar(max) etc type
    /// appropriate to the database engine being targeted
    /// </summary>
    private readonly int MaxStringWidthBeforeMax;

    /// <summary>
    /// The size to declare string fields when the API user has neglected to supply a length.  This should be high, if you want to avoid lots of extra long columns
    /// use <see cref="Guesser"/> to determine the required length/type at runtime.
    /// </summary>
    private readonly int StringWidthWhenNotSupplied;
<<<<<<< HEAD
        
=======

>>>>>>> 7107c7b0
    /// <summary>
    /// 
    /// </summary>
    /// <param name="maxStringWidthBeforeMax"><see cref="MaxStringWidthBeforeMax"/></param>
    /// <param name="stringWidthWhenNotSupplied"><see cref="StringWidthWhenNotSupplied"/></param>
    protected TypeTranslater(int maxStringWidthBeforeMax, int stringWidthWhenNotSupplied)
    {
        MaxStringWidthBeforeMax = maxStringWidthBeforeMax;
        StringWidthWhenNotSupplied = stringWidthWhenNotSupplied;
    }

    public string GetSQLDBTypeForCSharpType(DatabaseTypeRequest request)
    {
        var t = request.CSharpType;
<<<<<<< HEAD

        if (t == typeof(bool) || t == typeof(bool?))
            return GetBoolDataType();

        if (t == typeof(byte))
            return GetByteDataType();
            
        if (t == typeof(short) || t == typeof(short) || t == typeof(ushort) || t == typeof(short?) || t == typeof(ushort?))
            return GetSmallIntDataType();

        if (t == typeof(int) || t == typeof(int)  || t == typeof(uint) || t == typeof(int?) || t == typeof(uint?))
            return GetIntDataType();
            
        if (t == typeof (long) || t == typeof(ulong) || t == typeof(long?) || t == typeof(ulong?))
            return GetBigIntDataType();

        if (t == typeof(float) || t == typeof(float?) || t == typeof(double) ||
            t == typeof(double?) || t == typeof(decimal) ||
            t == typeof(decimal?))
            return GetFloatingPointDataType(request.Size);

        if (t == typeof(string)) return request.Unicode ? GetUnicodeStringDataType(request.Width) : GetStringDataType(request.Width);

        if (t == typeof(DateTime) || t == typeof(DateTime?))
            return GetDateDateTimeDataType();

        if (t == typeof(TimeSpan) || t == typeof(TimeSpan?))
            return GetTimeDataType();
            
        if (t == typeof (byte[]))
            return GetByteArrayDataType();

        if (t == typeof (Guid))
            return GetGuidDataType();

        throw new TypeNotMappedException(string.Format(FAnsiStrings.TypeTranslater_GetSQLDBTypeForCSharpType_Unsure_what_SQL_type_to_use_for_CSharp_Type___0_____TypeTranslater_was___1__, t.Name, GetType().Name));
    }
        
    protected string GetByteArrayDataType()
    {
        return "varbinary(max)";
    }

    protected string GetByteDataType()
    {
        return "tinyint";
    }

    protected string GetFloatingPointDataType(DecimalSize decimalSize)
    {
        if (decimalSize == null || decimalSize.IsEmpty)
            return "decimal(20,10)";

        return $"decimal({decimalSize.Precision},{decimalSize.Scale})";
    }

    protected virtual string GetDateDateTimeDataType()
    {
        return "datetime";
    }

    protected string GetStringDataType(int? maxExpectedStringWidth)
    {
        if (maxExpectedStringWidth == null)
            return GetStringDataTypeImpl(StringWidthWhenNotSupplied);

        if (maxExpectedStringWidth > MaxStringWidthBeforeMax)
            return GetStringDataTypeWithUnlimitedWidth();
            
        return GetStringDataTypeImpl(maxExpectedStringWidth.Value);
    }

    protected virtual string GetStringDataTypeImpl(int maxExpectedStringWidth)
    {
        return $"varchar({maxExpectedStringWidth})";
    }

    public abstract string GetStringDataTypeWithUnlimitedWidth();
        
        
    private string GetUnicodeStringDataType(int? maxExpectedStringWidth)
    {
        if (maxExpectedStringWidth == null)
            return GetUnicodeStringDataTypeImpl(StringWidthWhenNotSupplied);

        if (maxExpectedStringWidth > MaxStringWidthBeforeMax)
            return GetUnicodeStringDataTypeWithUnlimitedWidth();
            
        return GetUnicodeStringDataTypeImpl(maxExpectedStringWidth.Value);
    }

    protected virtual string GetUnicodeStringDataTypeImpl(int maxExpectedStringWidth)
    {
        return $"nvarchar({maxExpectedStringWidth})";
    }

    public abstract string GetUnicodeStringDataTypeWithUnlimitedWidth();

    protected virtual string GetTimeDataType()
    {
        return "time";
    }

    protected virtual string GetBoolDataType()
    {
        return "bit";
    }

    protected virtual string GetSmallIntDataType()
    {
        return "smallint";
    }

    protected virtual string GetIntDataType()
    {
        return "int";
    }

    protected virtual string GetBigIntDataType()
    {
        return "bigint";
    }

    protected string GetGuidDataType()
    {
        return "uniqueidentifier";
    }

    /// <inheritdoc/>
    public Type GetCSharpTypeForSQLDBType(string sqlType)
    {
        return TryGetCSharpTypeForSQLDBType(sqlType) ??
            throw new TypeNotMappedException(string.Format(
                FAnsiStrings
                    .TypeTranslater_GetCSharpTypeForSQLDBType_No_CSharp_type_mapping_exists_for_SQL_type___0____TypeTranslater_was___1___,
                sqlType, GetType().Name));
    }

    /// <inheritdoc/>
    public Type TryGetCSharpTypeForSQLDBType(string sqlType)
    {
        if (IsBit(sqlType))
            return typeof(bool);

        if (IsByte(sqlType))
            return typeof(byte);

        if (IsSmallInt(sqlType))
            return typeof(short);

        if (IsInt(sqlType))
            return typeof(int);

        if (IsLong(sqlType))
            return typeof(long);

        if (IsFloatingPoint(sqlType))
            return typeof(decimal);

        if (IsString(sqlType))
            return typeof(string);

        if (IsDate(sqlType))
            return typeof(DateTime);

        if (IsTime(sqlType))
            return typeof(TimeSpan);

        if (IsByteArray(sqlType))
            return typeof(byte[]);

        if (IsGuid(sqlType))
            return typeof(Guid);

        return null;
    }
        
    /// <inheritdoc/>
    public bool IsSupportedSQLDBType(string sqlType)
    {
        return TryGetCSharpTypeForSQLDBType(sqlType) != null;
    }

    /// <inheritdoc/>
    public DbType GetDbTypeForSQLDBType(string sqlType)
    {

        if (IsBit(sqlType))
            return DbType.Boolean;

        if (IsByte(sqlType))
            return DbType.Byte;

        if (IsSmallInt(sqlType))
            return DbType.Int16;

        if (IsInt(sqlType))
            return DbType.Int32;

        if (IsLong(sqlType))
            return DbType.Int64;

        if (IsFloatingPoint(sqlType))
            return DbType.Decimal;

        if (IsString(sqlType))
            return DbType.String;
            
        if (IsDate(sqlType))
            return DbType.DateTime;

        if (IsTime(sqlType))
            return DbType.Time;
            
        if (IsByteArray(sqlType))
            return DbType.Object;

        if (IsGuid(sqlType))
            return DbType.Guid;

        throw new TypeNotMappedException(string.Format(
            FAnsiStrings
                .TypeTranslater_GetCSharpTypeForSQLDBType_No_CSharp_type_mapping_exists_for_SQL_type___0____TypeTranslater_was___1___,
            sqlType, GetType().Name));
    }

    public virtual DatabaseTypeRequest GetDataTypeRequestForSQLDBType(string sqlType)
    {
        var cSharpType = GetCSharpTypeForSQLDBType(sqlType);

        var digits = GetDigitsBeforeAndAfterDecimalPointIfDecimal(sqlType);

        var lengthIfString = GetLengthIfString(sqlType);

        //lengthIfString should still be populated even for digits etc because it might be that we have to fallback from "1.2" which is decimal(2,1) to varchar(3) if we see "F" appearing
        if (digits != null)
            lengthIfString = Math.Max(lengthIfString, digits.ToStringLength());

        if (cSharpType == typeof(DateTime))
            lengthIfString = GetStringLengthForDateTime();

        if (cSharpType == typeof(TimeSpan))
            lengthIfString = GetStringLengthForTimeSpan();
            
        var request = new DatabaseTypeRequest(cSharpType, lengthIfString, digits);

        if (cSharpType == typeof(string))
            request.Unicode = IsUnicode(sqlType);

        return request;
    }

    /// <summary>
    /// Returns true if the <paramref name="sqlType"/> (proprietary DBMS type) is a unicode string type e.g. "nvarchar".  Otherwise returns false
    /// e.g. "varchar"
    /// </summary>
    /// <param name="sqlType"></param>
    /// <returns></returns>
    public bool IsUnicode(string sqlType)
    {
        return sqlType != null && sqlType.StartsWith("n",StringComparison.CurrentCultureIgnoreCase);
    }

    public virtual Guesser GetGuesserFor(DiscoveredColumn discoveredColumn)
    {
        return GetGuesserFor(discoveredColumn, 0);
    }

    protected Guesser GetGuesserFor(DiscoveredColumn discoveredColumn, int extraLengthPerNonAsciiCharacter)
    {
        var reqType = GetDataTypeRequestForSQLDBType(discoveredColumn.DataType.SQLType);
        return new Guesser(reqType)
        {
            ExtraLengthPerNonAsciiCharacter = extraLengthPerNonAsciiCharacter
        };
    }
        
    public virtual int GetLengthIfString(string sqlType)
    {
        if (string.IsNullOrWhiteSpace(sqlType))
            return -1;

        if (sqlType.ToLower().Contains("(max)") || sqlType.ToLower().Equals("text") || sqlType.ToLower().Equals("ntext"))
            return int.MaxValue;

        if (sqlType.ToLower().Contains("char"))
        {
            var match = Regex.Match(sqlType, StringSizeRegexPattern);
            if (match.Success)
                return int.Parse(match.Groups[1].Value);
        }

        return -1;
    }

    public DecimalSize GetDigitsBeforeAndAfterDecimalPointIfDecimal(string sqlType)
    {
        if (string.IsNullOrWhiteSpace(sqlType))
            return null;

        var match = Regex.Match(sqlType, DecimalsBeforeAndAfterPattern);

        if (match.Success)
        {
            var precision = int.Parse(match.Groups[1].Value);
            var scale = int.Parse(match.Groups[2].Value);

            return new DecimalSize(precision - scale, scale);

        }

        return null;
    }

=======

        if (t == typeof(bool) || t == typeof(bool?))
            return GetBoolDataType();

        if (t == typeof(byte))
            return GetByteDataType();

        if (t == typeof(short) || t == typeof(short) || t == typeof(ushort) || t == typeof(short?) || t == typeof(ushort?))
            return GetSmallIntDataType();

        if (t == typeof(int) || t == typeof(int)  || t == typeof(uint) || t == typeof(int?) || t == typeof(uint?))
            return GetIntDataType();

        if (t == typeof (long) || t == typeof(ulong) || t == typeof(long?) || t == typeof(ulong?))
            return GetBigIntDataType();

        if (t == typeof(float) || t == typeof(float?) || t == typeof(double) ||
            t == typeof(double?) || t == typeof(decimal) ||
            t == typeof(decimal?))
            return GetFloatingPointDataType(request.Size);

        if (t == typeof(string)) return request.Unicode ? GetUnicodeStringDataType(request.Width) : GetStringDataType(request.Width);

        if (t == typeof(DateTime) || t == typeof(DateTime?))
            return GetDateDateTimeDataType();

        if (t == typeof(TimeSpan) || t == typeof(TimeSpan?))
            return GetTimeDataType();

        if (t == typeof (byte[]))
            return GetByteArrayDataType();

        if (t == typeof (Guid))
            return GetGuidDataType();

        throw new TypeNotMappedException(string.Format(FAnsiStrings.TypeTranslater_GetSQLDBTypeForCSharpType_Unsure_what_SQL_type_to_use_for_CSharp_Type___0_____TypeTranslater_was___1__, t.Name, GetType().Name));
    }

    protected string GetByteArrayDataType()
    {
        return "varbinary(max)";
    }

    protected string GetByteDataType()
    {
        return "tinyint";
    }

    protected string GetFloatingPointDataType(DecimalSize decimalSize)
    {
        if (decimalSize == null || decimalSize.IsEmpty)
            return "decimal(20,10)";

        return $"decimal({decimalSize.Precision},{decimalSize.Scale})";
    }

    protected virtual string GetDateDateTimeDataType()
    {
        return "datetime";
    }

    protected string GetStringDataType(int? maxExpectedStringWidth)
    {
        if (maxExpectedStringWidth == null)
            return GetStringDataTypeImpl(StringWidthWhenNotSupplied);

        if (maxExpectedStringWidth > MaxStringWidthBeforeMax)
            return GetStringDataTypeWithUnlimitedWidth();

        return GetStringDataTypeImpl(maxExpectedStringWidth.Value);
    }

    protected virtual string GetStringDataTypeImpl(int maxExpectedStringWidth)
    {
        return $"varchar({maxExpectedStringWidth})";
    }

    public abstract string GetStringDataTypeWithUnlimitedWidth();


    private string GetUnicodeStringDataType(int? maxExpectedStringWidth)
    {
        if (maxExpectedStringWidth == null)
            return GetUnicodeStringDataTypeImpl(StringWidthWhenNotSupplied);

        if (maxExpectedStringWidth > MaxStringWidthBeforeMax)
            return GetUnicodeStringDataTypeWithUnlimitedWidth();

        return GetUnicodeStringDataTypeImpl(maxExpectedStringWidth.Value);
    }

    protected virtual string GetUnicodeStringDataTypeImpl(int maxExpectedStringWidth)
    {
        return $"nvarchar({maxExpectedStringWidth})";
    }

    public abstract string GetUnicodeStringDataTypeWithUnlimitedWidth();

    protected virtual string GetTimeDataType()
    {
        return "time";
    }

    protected virtual string GetBoolDataType()
    {
        return "bit";
    }

    protected virtual string GetSmallIntDataType()
    {
        return "smallint";
    }

    protected virtual string GetIntDataType()
    {
        return "int";
    }

    protected virtual string GetBigIntDataType()
    {
        return "bigint";
    }

    protected string GetGuidDataType()
    {
        return "uniqueidentifier";
    }

    /// <inheritdoc/>
    public Type GetCSharpTypeForSQLDBType(string sqlType)
    {
        return TryGetCSharpTypeForSQLDBType(sqlType) ??
            throw new TypeNotMappedException(string.Format(
                FAnsiStrings
                    .TypeTranslater_GetCSharpTypeForSQLDBType_No_CSharp_type_mapping_exists_for_SQL_type___0____TypeTranslater_was___1___,
                sqlType, GetType().Name));
    }

    /// <inheritdoc/>
    public Type TryGetCSharpTypeForSQLDBType(string sqlType)
    {
        if (IsBit(sqlType))
            return typeof(bool);

        if (IsByte(sqlType))
            return typeof(byte);

        if (IsSmallInt(sqlType))
            return typeof(short);

        if (IsInt(sqlType))
            return typeof(int);

        if (IsLong(sqlType))
            return typeof(long);

        if (IsFloatingPoint(sqlType))
            return typeof(decimal);

        if (IsString(sqlType))
            return typeof(string);

        if (IsDate(sqlType))
            return typeof(DateTime);

        if (IsTime(sqlType))
            return typeof(TimeSpan);

        if (IsByteArray(sqlType))
            return typeof(byte[]);

        if (IsGuid(sqlType))
            return typeof(Guid);

        return null;
    }

    /// <inheritdoc/>
    public bool IsSupportedSQLDBType(string sqlType)
    {
        return TryGetCSharpTypeForSQLDBType(sqlType) != null;
    }

    /// <inheritdoc/>
    public DbType GetDbTypeForSQLDBType(string sqlType)
    {

        if (IsBit(sqlType))
            return DbType.Boolean;

        if (IsByte(sqlType))
            return DbType.Byte;

        if (IsSmallInt(sqlType))
            return DbType.Int16;

        if (IsInt(sqlType))
            return DbType.Int32;

        if (IsLong(sqlType))
            return DbType.Int64;

        if (IsFloatingPoint(sqlType))
            return DbType.Decimal;

        if (IsString(sqlType))
            return DbType.String;

        if (IsDate(sqlType))
            return DbType.DateTime;

        if (IsTime(sqlType))
            return DbType.Time;

        if (IsByteArray(sqlType))
            return DbType.Object;

        if (IsGuid(sqlType))
            return DbType.Guid;

        throw new TypeNotMappedException(string.Format(
            FAnsiStrings
                .TypeTranslater_GetCSharpTypeForSQLDBType_No_CSharp_type_mapping_exists_for_SQL_type___0____TypeTranslater_was___1___,
            sqlType, GetType().Name));
    }

    public virtual DatabaseTypeRequest GetDataTypeRequestForSQLDBType(string sqlType)
    {
        var cSharpType = GetCSharpTypeForSQLDBType(sqlType);

        var digits = GetDigitsBeforeAndAfterDecimalPointIfDecimal(sqlType);

        var lengthIfString = GetLengthIfString(sqlType);

        //lengthIfString should still be populated even for digits etc because it might be that we have to fallback from "1.2" which is decimal(2,1) to varchar(3) if we see "F" appearing
        if (digits != null)
            lengthIfString = Math.Max(lengthIfString, digits.ToStringLength());

        if (cSharpType == typeof(DateTime))
            lengthIfString = GetStringLengthForDateTime();

        if (cSharpType == typeof(TimeSpan))
            lengthIfString = GetStringLengthForTimeSpan();

        var request = new DatabaseTypeRequest(cSharpType, lengthIfString, digits);

        if (cSharpType == typeof(string))
            request.Unicode = IsUnicode(sqlType);

        return request;
    }

    /// <summary>
    /// Returns true if the <paramref name="sqlType"/> (proprietary DBMS type) is a unicode string type e.g. "nvarchar".  Otherwise returns false
    /// e.g. "varchar"
    /// </summary>
    /// <param name="sqlType"></param>
    /// <returns></returns>
    public bool IsUnicode(string sqlType)
    {
        return sqlType != null && sqlType.StartsWith("n",StringComparison.CurrentCultureIgnoreCase);
    }

    public virtual Guesser GetGuesserFor(DiscoveredColumn discoveredColumn)
    {
        return GetGuesserFor(discoveredColumn, 0);
    }

    protected Guesser GetGuesserFor(DiscoveredColumn discoveredColumn, int extraLengthPerNonAsciiCharacter)
    {
        var reqType = GetDataTypeRequestForSQLDBType(discoveredColumn.DataType.SQLType);
        return new Guesser(reqType)
        {
            ExtraLengthPerNonAsciiCharacter = extraLengthPerNonAsciiCharacter
        };
    }

    public virtual int GetLengthIfString(string sqlType)
    {
        if (string.IsNullOrWhiteSpace(sqlType))
            return -1;

        if (sqlType.ToLower().Contains("(max)") || sqlType.ToLower().Equals("text") || sqlType.ToLower().Equals("ntext"))
            return int.MaxValue;

        if (sqlType.ToLower().Contains("char"))
        {
            var match = Regex.Match(sqlType, StringSizeRegexPattern);
            if (match.Success)
                return int.Parse(match.Groups[1].Value);
        }

        return -1;
    }

    public DecimalSize GetDigitsBeforeAndAfterDecimalPointIfDecimal(string sqlType)
    {
        if (string.IsNullOrWhiteSpace(sqlType))
            return null;

        var match = Regex.Match(sqlType, DecimalsBeforeAndAfterPattern);

        if (match.Success)
        {
            var precision = int.Parse(match.Groups[1].Value);
            var scale = int.Parse(match.Groups[2].Value);

            return new DecimalSize(precision - scale, scale);

        }

        return null;
    }

>>>>>>> 7107c7b0
    public string TranslateSQLDBType(string sqlType, ITypeTranslater destinationTypeTranslater)
    {
        //e.g. data_type is datetime2 (i.e. Sql Server), this returns System.DateTime
        var requested = GetDataTypeRequestForSQLDBType(sqlType);

        //this then returns datetime (e.g. mysql)
        return destinationTypeTranslater.GetSQLDBTypeForCSharpType(requested);
    }
<<<<<<< HEAD
        

    /// <summary>
    /// Return the number of characters required to not truncate/loose any data when altering a column from time (e.g. TIME etc) to varchar(x).  Return
    /// x such that the column does not loose integrity.  This is needed when dynamically discovering what size to make a column by streaming data into a table. 
=======


    /// <summary>
    /// Return the number of characters required to not truncate/loose any data when altering a column from time (e.g. TIME etc) to varchar(x).  Return
    /// x such that the column does not loose integrity.  This is needed when dynamically discovering what size to make a column by streaming data into a table.
>>>>>>> 7107c7b0
    /// if we see many times and nulls we will decide to use a time column then we see strings and have to convert the column to a varchar column without loosing the
    /// currently loaded data.
    /// </summary>
    /// <returns></returns>
    protected int GetStringLengthForTimeSpan()
    {
        /*
         * 
         * To determine this you can run the following SQL:
          
         create table omgTimes (
dt time 
)

insert into omgTimes values (CONVERT(TIME, GETDATE()))

select * from omgTimes

alter table omgTimes alter column dt varchar(100)

select LEN(dt) from omgTimes
         

         * 
         * */
        return 16; //e.g. "13:10:58.2300000"
    }

    /// <summary>
    /// Return the number of characters required to not truncate/loose any data when altering a column from datetime (e.g. datetime2, DATE etc) to varchar(x).  Return
<<<<<<< HEAD
    /// x such that the column does not loose integrity.  This is needed when dynamically discovering what size to make a column by streaming data into a table. 
=======
    /// x such that the column does not loose integrity.  This is needed when dynamically discovering what size to make a column by streaming data into a table.
>>>>>>> 7107c7b0
    /// if we see many dates and nulls we will decide to use a date column then we see strings and have to convert the column to a varchar column without loosing the
    /// currently loaded data.
    /// </summary>
    /// <returns></returns>
    protected int GetStringLengthForDateTime()
    {
        /*
         To determine this you can run the following SQL:

create table omgdates (
dt datetime2 
)

insert into omgdates values (getdate())

select * from omgdates

alter table omgdates alter column dt varchar(100)

select LEN(dt) from omgdates
         */

        return Guesser.MinimumLengthRequiredForDateStringRepresentation; //e.g. "2018-01-30 13:05:45.1266667"
    }

    protected virtual bool IsBit(string sqlType)
    {
        return BitRegex.IsMatch(sqlType);
    }
    protected bool IsByte(string sqlType)
    {
        return ByteRegex.IsMatch(sqlType);
    }
    protected virtual bool IsSmallInt(string sqlType)
    {
        return SmallIntRegex.IsMatch(sqlType);
    }
    protected virtual bool IsInt(string sqlType)
    {
        return IntRegex.IsMatch(sqlType);
    }
    protected virtual bool IsLong(string sqlType)
    {
        return LongRegex.IsMatch(sqlType);
    }
    protected bool IsDate(string sqlType)
    {
        return DateRegex.IsMatch(sqlType);
    }
    protected bool IsTime(string sqlType)
    {
        return TimeRegex.IsMatch(sqlType);
    }
    protected virtual bool IsString(string sqlType)
    {
        return StringRegex.IsMatch(sqlType);
    }
    protected virtual bool IsByteArray(string sqlType)
    {
        return ByteArrayRegex.IsMatch(sqlType);
    }
    protected virtual bool IsFloatingPoint(string sqlType)
    {
        return FloatingPointRegex.IsMatch(sqlType);
    }
    protected bool IsGuid(string sqlType)
    {
        return GuidRegex.IsMatch(sqlType);
    }
}<|MERGE_RESOLUTION|>--- conflicted
+++ resolved
@@ -37,11 +37,7 @@
     /// use <see cref="Guesser"/> to determine the required length/type at runtime.
     /// </summary>
     private readonly int StringWidthWhenNotSupplied;
-<<<<<<< HEAD
-        
-=======
-
->>>>>>> 7107c7b0
+        
     /// <summary>
     /// 
     /// </summary>
@@ -56,7 +52,6 @@
     public string GetSQLDBTypeForCSharpType(DatabaseTypeRequest request)
     {
         var t = request.CSharpType;
-<<<<<<< HEAD
 
         if (t == typeof(bool) || t == typeof(bool?))
             return GetBoolDataType();
@@ -371,322 +366,6 @@
         return null;
     }
 
-=======
-
-        if (t == typeof(bool) || t == typeof(bool?))
-            return GetBoolDataType();
-
-        if (t == typeof(byte))
-            return GetByteDataType();
-
-        if (t == typeof(short) || t == typeof(short) || t == typeof(ushort) || t == typeof(short?) || t == typeof(ushort?))
-            return GetSmallIntDataType();
-
-        if (t == typeof(int) || t == typeof(int)  || t == typeof(uint) || t == typeof(int?) || t == typeof(uint?))
-            return GetIntDataType();
-
-        if (t == typeof (long) || t == typeof(ulong) || t == typeof(long?) || t == typeof(ulong?))
-            return GetBigIntDataType();
-
-        if (t == typeof(float) || t == typeof(float?) || t == typeof(double) ||
-            t == typeof(double?) || t == typeof(decimal) ||
-            t == typeof(decimal?))
-            return GetFloatingPointDataType(request.Size);
-
-        if (t == typeof(string)) return request.Unicode ? GetUnicodeStringDataType(request.Width) : GetStringDataType(request.Width);
-
-        if (t == typeof(DateTime) || t == typeof(DateTime?))
-            return GetDateDateTimeDataType();
-
-        if (t == typeof(TimeSpan) || t == typeof(TimeSpan?))
-            return GetTimeDataType();
-
-        if (t == typeof (byte[]))
-            return GetByteArrayDataType();
-
-        if (t == typeof (Guid))
-            return GetGuidDataType();
-
-        throw new TypeNotMappedException(string.Format(FAnsiStrings.TypeTranslater_GetSQLDBTypeForCSharpType_Unsure_what_SQL_type_to_use_for_CSharp_Type___0_____TypeTranslater_was___1__, t.Name, GetType().Name));
-    }
-
-    protected string GetByteArrayDataType()
-    {
-        return "varbinary(max)";
-    }
-
-    protected string GetByteDataType()
-    {
-        return "tinyint";
-    }
-
-    protected string GetFloatingPointDataType(DecimalSize decimalSize)
-    {
-        if (decimalSize == null || decimalSize.IsEmpty)
-            return "decimal(20,10)";
-
-        return $"decimal({decimalSize.Precision},{decimalSize.Scale})";
-    }
-
-    protected virtual string GetDateDateTimeDataType()
-    {
-        return "datetime";
-    }
-
-    protected string GetStringDataType(int? maxExpectedStringWidth)
-    {
-        if (maxExpectedStringWidth == null)
-            return GetStringDataTypeImpl(StringWidthWhenNotSupplied);
-
-        if (maxExpectedStringWidth > MaxStringWidthBeforeMax)
-            return GetStringDataTypeWithUnlimitedWidth();
-
-        return GetStringDataTypeImpl(maxExpectedStringWidth.Value);
-    }
-
-    protected virtual string GetStringDataTypeImpl(int maxExpectedStringWidth)
-    {
-        return $"varchar({maxExpectedStringWidth})";
-    }
-
-    public abstract string GetStringDataTypeWithUnlimitedWidth();
-
-
-    private string GetUnicodeStringDataType(int? maxExpectedStringWidth)
-    {
-        if (maxExpectedStringWidth == null)
-            return GetUnicodeStringDataTypeImpl(StringWidthWhenNotSupplied);
-
-        if (maxExpectedStringWidth > MaxStringWidthBeforeMax)
-            return GetUnicodeStringDataTypeWithUnlimitedWidth();
-
-        return GetUnicodeStringDataTypeImpl(maxExpectedStringWidth.Value);
-    }
-
-    protected virtual string GetUnicodeStringDataTypeImpl(int maxExpectedStringWidth)
-    {
-        return $"nvarchar({maxExpectedStringWidth})";
-    }
-
-    public abstract string GetUnicodeStringDataTypeWithUnlimitedWidth();
-
-    protected virtual string GetTimeDataType()
-    {
-        return "time";
-    }
-
-    protected virtual string GetBoolDataType()
-    {
-        return "bit";
-    }
-
-    protected virtual string GetSmallIntDataType()
-    {
-        return "smallint";
-    }
-
-    protected virtual string GetIntDataType()
-    {
-        return "int";
-    }
-
-    protected virtual string GetBigIntDataType()
-    {
-        return "bigint";
-    }
-
-    protected string GetGuidDataType()
-    {
-        return "uniqueidentifier";
-    }
-
-    /// <inheritdoc/>
-    public Type GetCSharpTypeForSQLDBType(string sqlType)
-    {
-        return TryGetCSharpTypeForSQLDBType(sqlType) ??
-            throw new TypeNotMappedException(string.Format(
-                FAnsiStrings
-                    .TypeTranslater_GetCSharpTypeForSQLDBType_No_CSharp_type_mapping_exists_for_SQL_type___0____TypeTranslater_was___1___,
-                sqlType, GetType().Name));
-    }
-
-    /// <inheritdoc/>
-    public Type TryGetCSharpTypeForSQLDBType(string sqlType)
-    {
-        if (IsBit(sqlType))
-            return typeof(bool);
-
-        if (IsByte(sqlType))
-            return typeof(byte);
-
-        if (IsSmallInt(sqlType))
-            return typeof(short);
-
-        if (IsInt(sqlType))
-            return typeof(int);
-
-        if (IsLong(sqlType))
-            return typeof(long);
-
-        if (IsFloatingPoint(sqlType))
-            return typeof(decimal);
-
-        if (IsString(sqlType))
-            return typeof(string);
-
-        if (IsDate(sqlType))
-            return typeof(DateTime);
-
-        if (IsTime(sqlType))
-            return typeof(TimeSpan);
-
-        if (IsByteArray(sqlType))
-            return typeof(byte[]);
-
-        if (IsGuid(sqlType))
-            return typeof(Guid);
-
-        return null;
-    }
-
-    /// <inheritdoc/>
-    public bool IsSupportedSQLDBType(string sqlType)
-    {
-        return TryGetCSharpTypeForSQLDBType(sqlType) != null;
-    }
-
-    /// <inheritdoc/>
-    public DbType GetDbTypeForSQLDBType(string sqlType)
-    {
-
-        if (IsBit(sqlType))
-            return DbType.Boolean;
-
-        if (IsByte(sqlType))
-            return DbType.Byte;
-
-        if (IsSmallInt(sqlType))
-            return DbType.Int16;
-
-        if (IsInt(sqlType))
-            return DbType.Int32;
-
-        if (IsLong(sqlType))
-            return DbType.Int64;
-
-        if (IsFloatingPoint(sqlType))
-            return DbType.Decimal;
-
-        if (IsString(sqlType))
-            return DbType.String;
-
-        if (IsDate(sqlType))
-            return DbType.DateTime;
-
-        if (IsTime(sqlType))
-            return DbType.Time;
-
-        if (IsByteArray(sqlType))
-            return DbType.Object;
-
-        if (IsGuid(sqlType))
-            return DbType.Guid;
-
-        throw new TypeNotMappedException(string.Format(
-            FAnsiStrings
-                .TypeTranslater_GetCSharpTypeForSQLDBType_No_CSharp_type_mapping_exists_for_SQL_type___0____TypeTranslater_was___1___,
-            sqlType, GetType().Name));
-    }
-
-    public virtual DatabaseTypeRequest GetDataTypeRequestForSQLDBType(string sqlType)
-    {
-        var cSharpType = GetCSharpTypeForSQLDBType(sqlType);
-
-        var digits = GetDigitsBeforeAndAfterDecimalPointIfDecimal(sqlType);
-
-        var lengthIfString = GetLengthIfString(sqlType);
-
-        //lengthIfString should still be populated even for digits etc because it might be that we have to fallback from "1.2" which is decimal(2,1) to varchar(3) if we see "F" appearing
-        if (digits != null)
-            lengthIfString = Math.Max(lengthIfString, digits.ToStringLength());
-
-        if (cSharpType == typeof(DateTime))
-            lengthIfString = GetStringLengthForDateTime();
-
-        if (cSharpType == typeof(TimeSpan))
-            lengthIfString = GetStringLengthForTimeSpan();
-
-        var request = new DatabaseTypeRequest(cSharpType, lengthIfString, digits);
-
-        if (cSharpType == typeof(string))
-            request.Unicode = IsUnicode(sqlType);
-
-        return request;
-    }
-
-    /// <summary>
-    /// Returns true if the <paramref name="sqlType"/> (proprietary DBMS type) is a unicode string type e.g. "nvarchar".  Otherwise returns false
-    /// e.g. "varchar"
-    /// </summary>
-    /// <param name="sqlType"></param>
-    /// <returns></returns>
-    public bool IsUnicode(string sqlType)
-    {
-        return sqlType != null && sqlType.StartsWith("n",StringComparison.CurrentCultureIgnoreCase);
-    }
-
-    public virtual Guesser GetGuesserFor(DiscoveredColumn discoveredColumn)
-    {
-        return GetGuesserFor(discoveredColumn, 0);
-    }
-
-    protected Guesser GetGuesserFor(DiscoveredColumn discoveredColumn, int extraLengthPerNonAsciiCharacter)
-    {
-        var reqType = GetDataTypeRequestForSQLDBType(discoveredColumn.DataType.SQLType);
-        return new Guesser(reqType)
-        {
-            ExtraLengthPerNonAsciiCharacter = extraLengthPerNonAsciiCharacter
-        };
-    }
-
-    public virtual int GetLengthIfString(string sqlType)
-    {
-        if (string.IsNullOrWhiteSpace(sqlType))
-            return -1;
-
-        if (sqlType.ToLower().Contains("(max)") || sqlType.ToLower().Equals("text") || sqlType.ToLower().Equals("ntext"))
-            return int.MaxValue;
-
-        if (sqlType.ToLower().Contains("char"))
-        {
-            var match = Regex.Match(sqlType, StringSizeRegexPattern);
-            if (match.Success)
-                return int.Parse(match.Groups[1].Value);
-        }
-
-        return -1;
-    }
-
-    public DecimalSize GetDigitsBeforeAndAfterDecimalPointIfDecimal(string sqlType)
-    {
-        if (string.IsNullOrWhiteSpace(sqlType))
-            return null;
-
-        var match = Regex.Match(sqlType, DecimalsBeforeAndAfterPattern);
-
-        if (match.Success)
-        {
-            var precision = int.Parse(match.Groups[1].Value);
-            var scale = int.Parse(match.Groups[2].Value);
-
-            return new DecimalSize(precision - scale, scale);
-
-        }
-
-        return null;
-    }
-
->>>>>>> 7107c7b0
     public string TranslateSQLDBType(string sqlType, ITypeTranslater destinationTypeTranslater)
     {
         //e.g. data_type is datetime2 (i.e. Sql Server), this returns System.DateTime
@@ -695,19 +374,11 @@
         //this then returns datetime (e.g. mysql)
         return destinationTypeTranslater.GetSQLDBTypeForCSharpType(requested);
     }
-<<<<<<< HEAD
-        
-
-    /// <summary>
-    /// Return the number of characters required to not truncate/loose any data when altering a column from time (e.g. TIME etc) to varchar(x).  Return
+        
+
+    /// <summary>
+    /// Return the number of characters required to not truncate/lose any data when altering a column from time (e.g. TIME etc) to varchar(x).  Return
     /// x such that the column does not loose integrity.  This is needed when dynamically discovering what size to make a column by streaming data into a table. 
-=======
-
-
-    /// <summary>
-    /// Return the number of characters required to not truncate/loose any data when altering a column from time (e.g. TIME etc) to varchar(x).  Return
-    /// x such that the column does not loose integrity.  This is needed when dynamically discovering what size to make a column by streaming data into a table.
->>>>>>> 7107c7b0
     /// if we see many times and nulls we will decide to use a time column then we see strings and have to convert the column to a varchar column without loosing the
     /// currently loaded data.
     /// </summary>
@@ -738,11 +409,7 @@
 
     /// <summary>
     /// Return the number of characters required to not truncate/loose any data when altering a column from datetime (e.g. datetime2, DATE etc) to varchar(x).  Return
-<<<<<<< HEAD
-    /// x such that the column does not loose integrity.  This is needed when dynamically discovering what size to make a column by streaming data into a table. 
-=======
-    /// x such that the column does not loose integrity.  This is needed when dynamically discovering what size to make a column by streaming data into a table.
->>>>>>> 7107c7b0
+    /// x such that the column does not lose integrity.  This is needed when dynamically discovering what size to make a column by streaming data into a table. 
     /// if we see many dates and nulls we will decide to use a date column then we see strings and have to convert the column to a varchar column without loosing the
     /// currently loaded data.
     /// </summary>
