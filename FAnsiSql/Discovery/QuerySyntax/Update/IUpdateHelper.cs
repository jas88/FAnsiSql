using System.Collections.Generic;

namespace FAnsi.Discovery.QuerySyntax.Update;

public delegate string UpdateStatementSqlGetter(string table2Alias);

/// <summary>
<<<<<<< HEAD
/// Cross Database Type class for turning a collection of arbitrary sql lines (CustomLine) into an UPDATE query where no suitable ANSI solution exists.  For example 
=======
/// Cross Database Type class for turning a collection of arbitrary sql lines (CustomLine) into an UPDATE query where no suitable ANSI solution exists.  For example
>>>>>>> 7107c7b0
/// updating a table using a join to another table where the relationship is n..n.
/// 
/// <para>Look at UpdateHelper.permissableLocations to determine which CustomLines you are allowed to pass in.</para>
/// </summary>
public interface IUpdateHelper
{
    /// <summary>
    /// Joins the two tables (which could be a self join) and updates table1 using values computed from table2.  The join will be a straight up join i.e. not left/right/inner.
    /// IMPORTANT: All CustomLines should use the table aliases t1 and t2 e.g. t1.MyCol = T2.MyCol
    ///
    /// </summary>
    /// <param name="table1">The table to UPDATE</param>
    /// <param name="table2">The table to join against (which might be a self join)</param>
    /// <param name="lines">All SET, WHERE and JoinInfo lines needed to build the query, columns should be specified using the alias t1.colX and t2.colY instead of the full names of
<<<<<<< HEAD
    ///  table1/table2.  if you have multiple WHERE lines then they will be ANDed.  To avoid this you can concatenate your CustomLines together yourself and serve only one to this 
=======
    ///  table1/table2.  if you have multiple WHERE lines then they will be ANDed.  To avoid this you can concatenate your CustomLines together yourself and serve only one to this
>>>>>>> 7107c7b0
    /// method(e.g. to use OR) </param>
    /// <returns></returns>
    string BuildUpdate(DiscoveredTable table1, DiscoveredTable table2,List<CustomLine> lines);

}<|MERGE_RESOLUTION|>--- conflicted
+++ resolved
@@ -5,11 +5,7 @@
 public delegate string UpdateStatementSqlGetter(string table2Alias);
 
 /// <summary>
-<<<<<<< HEAD
-/// Cross Database Type class for turning a collection of arbitrary sql lines (CustomLine) into an UPDATE query where no suitable ANSI solution exists.  For example 
-=======
 /// Cross Database Type class for turning a collection of arbitrary sql lines (CustomLine) into an UPDATE query where no suitable ANSI solution exists.  For example
->>>>>>> 7107c7b0
 /// updating a table using a join to another table where the relationship is n..n.
 /// 
 /// <para>Look at UpdateHelper.permissableLocations to determine which CustomLines you are allowed to pass in.</para>
@@ -24,11 +20,7 @@
     /// <param name="table1">The table to UPDATE</param>
     /// <param name="table2">The table to join against (which might be a self join)</param>
     /// <param name="lines">All SET, WHERE and JoinInfo lines needed to build the query, columns should be specified using the alias t1.colX and t2.colY instead of the full names of
-<<<<<<< HEAD
-    ///  table1/table2.  if you have multiple WHERE lines then they will be ANDed.  To avoid this you can concatenate your CustomLines together yourself and serve only one to this 
-=======
     ///  table1/table2.  if you have multiple WHERE lines then they will be ANDed.  To avoid this you can concatenate your CustomLines together yourself and serve only one to this
->>>>>>> 7107c7b0
     /// method(e.g. to use OR) </param>
     /// <returns></returns>
     string BuildUpdate(DiscoveredTable table1, DiscoveredTable table2,List<CustomLine> lines);
