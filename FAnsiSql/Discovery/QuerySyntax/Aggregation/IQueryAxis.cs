--- conflicted
+++ resolved
@@ -2,15 +2,9 @@
 
 /// <summary>
 /// Describes the requirement for a Calendar Table in a Group By query.  The calendar should go between the two dates in increments of the AxisIncrement.
-<<<<<<< HEAD
-/// Records returned by the Group By query should be grouped by the Calendar table.  
-/// 
-/// <para>A Calendar Table ensures a consistent axis in the DataTable returned by the sql query (avoids skipping months/years where there are no dates in the 
-=======
 /// Records returned by the Group By query should be grouped by the Calendar table.
 /// 
 /// <para>A Calendar Table ensures a consistent axis in the DataTable returned by the sql query (avoids skipping months/years where there are no dates in the
->>>>>>> 7107c7b0
 /// data set being queried).  Implementation logic for Calendar Tables varies wildly depending on database engine (See IAggregateHelper).</para>
 /// </summary>
 public interface IQueryAxis
