--- conflicted
+++ resolved
@@ -33,51 +33,6 @@
             throw new Exception("Pivot is only valid when there are 3 SELECT columns, an aggregate (e.g. count(*)), a pivot and a final column");
 
         return nonPivotColumn[0];
-<<<<<<< HEAD
-    }
-
-    protected abstract IQuerySyntaxHelper GetQuerySyntaxHelper();
-
-    protected string BuildBasicAggregate(AggregateCustomLineCollection query) => string.Join(Environment.NewLine, query.Lines);
-
-    /// <summary>
-    /// Builds an SQL GROUP BY query in from the lines in <paramref name="query"/> where records are counted and put into
-    /// buckets according to the interval defined in <see cref="AggregateCustomLineCollection.Axis"/> based on the date SQL
-    /// (usually a column name) in <see cref="AggregateCustomLineCollection.AxisSelect"/>
-    /// </summary>
-    /// <param name="query"></param>
-    /// <returns></returns>
-    protected abstract string BuildAxisAggregate(AggregateCustomLineCollection query);
-        
-    protected abstract string BuildPivotOnlyAggregate(AggregateCustomLineCollection query,CustomLine nonPivotColumn);
-
-    protected abstract string BuildPivotAndAxisAggregate(AggregateCustomLineCollection query);
-
-
-    /// <summary>
-    /// Changes the axis column in the GROUP BY section of the query (e.g. "[MyDb]..[mytbl].[AdmissionDate],") and
-    /// the axis column in the SELECT section of the query (e.g. "[MyDb]..[mytbl].[AdmissionDate] as Admt,")  with
-    /// the appropriate axis increment (e.g. "YEAR([MyDb]..[mytbl].[AdmissionDate])," and "YEAR([MyDb]..[mytbl].[AdmissionDate]) as Admt,")
-    /// </summary>
-    /// <param name="query"></param>
-    /// <param name="axisColumnAlias"></param>
-    protected void WrapAxisColumnWithDatePartFunction(AggregateCustomLineCollection query, string axisColumnAlias)
-    {
-        if(string.IsNullOrWhiteSpace(axisColumnAlias))
-            throw new ArgumentNullException(nameof(axisColumnAlias));
-
-        var axisGroupBy = query.AxisGroupBy;
-        var axisColumnWithoutAlias = query.AxisSelect.GetTextWithoutAlias(query.SyntaxHelper);
-
-        var axisColumnEndedWithComma = query.AxisSelect.Text.EndsWith(",");
-        query.AxisSelect.Text =
-            $"{GetDatePartOfColumn(query.Axis.AxisIncrement, axisColumnWithoutAlias)} AS {axisColumnAlias}{(axisColumnEndedWithComma ? "," : "")}";
-
-        var groupByEndedWithComma = axisGroupBy.Text.EndsWith(",");
-        axisGroupBy.Text = GetDatePartOfColumn(query.Axis.AxisIncrement, axisColumnWithoutAlias) + (groupByEndedWithComma ? "," : "");
-    }
-
-=======
     }
 
     protected abstract IQuerySyntaxHelper GetQuerySyntaxHelper();
@@ -121,6 +76,5 @@
         axisGroupBy.Text = GetDatePartOfColumn(query.Axis.AxisIncrement, axisColumnWithoutAlias) + (groupByEndedWithComma ? "," : "");
     }
 
->>>>>>> 7107c7b0
     public abstract string GetDatePartOfColumn(AxisIncrement increment, string columnSql);
 }