--- conflicted
+++ resolved
@@ -3,11 +3,7 @@
 namespace FAnsi.Discovery.QuerySyntax.Aggregation;
 
 /// <summary>
-<<<<<<< HEAD
-/// Cross Database Type class for turning a collection of arbitrary sql lines (CustomLine) into a Group by query.  The query can include an axis calendar 
-=======
 /// Cross Database Type class for turning a collection of arbitrary sql lines (CustomLine) into a Group by query.  The query can include an axis calendar
->>>>>>> 7107c7b0
 /// table and can include a dynamic pivot.  See AggregateDataBasedTests for expected inputs/outputs.
 /// 
 /// <para>Because building a dynamic pivot / calendar table for a group by is so different in each DatabaseType the input is basically just a collection of strings
