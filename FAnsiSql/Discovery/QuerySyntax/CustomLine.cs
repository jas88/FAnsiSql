--- conflicted
+++ resolved
@@ -18,15 +18,9 @@
     public QueryComponent LocationToInsert { get; set; }
 
     public CustomLineRole Role { get; set; }
-<<<<<<< HEAD
-        
-    /// <summary>
-    /// The line of code that caused the CustomLine to be created, this can be a StackTrace passed into the constructor or calculated automatically by CustomLine 
-=======
 
     /// <summary>
     /// The line of code that caused the CustomLine to be created, this can be a StackTrace passed into the constructor or calculated automatically by CustomLine
->>>>>>> 7107c7b0
     /// </summary>
     public string StackTrace { get; private set; }
 
