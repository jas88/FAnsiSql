using FAnsi.Discovery.QuerySyntax;
using FAnsi.Discovery.TypeTranslation;
using FAnsi.Naming;
using TypeGuesser;

namespace FAnsi.Discovery;

/// <summary>
/// Request to create a column in a DatabaseType agnostic manner.  This class exists to let you declare a field called X where the data type is wide enough
/// to store strings up to 10 characters long (For example) without having to worry that it is varchar(10) in SqlServer but varchar2(10) in Oracle.
/// 
/// <para>Type specification is defined in the DatabaseTypeRequest but can also be specified explicitly (e.g. 'varchar(10)').</para>
/// </summary>
public class DatabaseColumnRequest:ISupplementalColumnInformation,IHasRuntimeName
{
    /// <summary>
    /// The fixed string proprietary data type to use.  This overrides <see cref="TypeRequested"/> if specified.
    ///
    /// <para>See also <see cref="GetSQLDbType"/></para>
    /// </summary>
    public string ExplicitDbType { get; set; }


    public string ColumnName { get; set; }

    /// <summary>
    /// The cross database platform type descriptior for the column e.g. 'able to store strings up to 18 in length'.
    /// 
    /// <para>This is ignored if you have specified an <see cref="ExplicitDbType"/></para>
    /// 
    /// <para>See also <see cref="GetSQLDbType"/></para>
    /// </summary>
    public DatabaseTypeRequest TypeRequested { get; set; }

    /// <summary>
    /// True to create a column which is nullable
    /// </summary>
    public bool AllowNulls { get; set; }

    /// <summary>
<<<<<<< HEAD
    /// True to include the column as part of the tables primary key 
=======
    /// True to include the column as part of the tables primary key
>>>>>>> 7107c7b0
    /// </summary>
    public bool IsPrimaryKey { get; set; }

    /// <summary>
    /// True to create a column with auto incrementing number values in this column (autonum / identity etc)
    /// </summary>
    public bool IsAutoIncrement { get; set; }

    /// <summary>
    /// Set to create a default constraint on the column which calls the given scalar function
    /// </summary>
    public MandatoryScalarFunctions Default { get; set; }

    /// <summary>
<<<<<<< HEAD
    /// Applies only if the <see cref="TypeRequested"/> is string based.  Setting this will override the default collation and specify 
=======
    /// Applies only if the <see cref="TypeRequested"/> is string based.  Setting this will override the default collation and specify
>>>>>>> 7107c7b0
    /// a specific collation.  The value specified must be an installed collation supported by the DBMS
    /// </summary>
    public string Collation { get; set; }

    public DatabaseColumnRequest(string columnName, DatabaseTypeRequest typeRequested, bool allowNulls = true)
    {
        ColumnName = columnName;
        TypeRequested = typeRequested;
        AllowNulls = allowNulls;
    }

    public DatabaseColumnRequest(string columnName, string explicitDbType, bool allowNulls = true)
    {
        ExplicitDbType = explicitDbType;
        ColumnName = columnName;
        AllowNulls = allowNulls;
    }

    /// <summary>
    /// Returns <see cref="ExplicitDbType"/> if set or uses the <see cref="TypeTranslater"/> to generate a proprietary type name for <see cref="TypeRequested"/>
    /// </summary>
    /// <param name="typeTranslater"></param>
    /// <returns></returns>
    public string GetSQLDbType(ITypeTranslater typeTranslater)
    {
        return ExplicitDbType??typeTranslater.GetSQLDBTypeForCSharpType(TypeRequested);
    }

    public string GetRuntimeName()
    {
        return ColumnName;
    }
}<|MERGE_RESOLUTION|>--- conflicted
+++ resolved
@@ -38,11 +38,7 @@
     public bool AllowNulls { get; set; }
 
     /// <summary>
-<<<<<<< HEAD
-    /// True to include the column as part of the tables primary key 
-=======
     /// True to include the column as part of the tables primary key
->>>>>>> 7107c7b0
     /// </summary>
     public bool IsPrimaryKey { get; set; }
 
@@ -57,11 +53,7 @@
     public MandatoryScalarFunctions Default { get; set; }
 
     /// <summary>
-<<<<<<< HEAD
-    /// Applies only if the <see cref="TypeRequested"/> is string based.  Setting this will override the default collation and specify 
-=======
     /// Applies only if the <see cref="TypeRequested"/> is string based.  Setting this will override the default collation and specify
->>>>>>> 7107c7b0
     /// a specific collation.  The value specified must be an installed collation supported by the DBMS
     /// </summary>
     public string Collation { get; set; }
