--- conflicted
+++ resolved
@@ -18,7 +18,6 @@
 public abstract class QuerySyntaxHelper : IQuerySyntaxHelper
 {
     public virtual string DatabaseTableSeparator => ".";
-<<<<<<< HEAD
         
     /// <inheritdoc/>
     public abstract int MaximumDatabaseLength { get; }
@@ -233,222 +232,6 @@
 
         var matches = GetAliasRegex().Matches(lineToSplit);
 
-=======
-
-    /// <inheritdoc/>
-    public abstract int MaximumDatabaseLength { get; }
-
-    /// <inheritdoc/>
-    public abstract int MaximumTableLength { get; }
-
-    /// <inheritdoc/>
-    public abstract int MaximumColumnLength { get; }
-
-    /// <inheritdoc/>
-    public virtual char[] IllegalNameChars { get; } = {'.','(',')'};
-
-    /// <summary>
-    /// Regex for identifying parameters in blocks of SQL (starts with @ or : (Oracle)
-    /// </summary>
-    /// <returns></returns>
-    protected static Regex ParameterNamesRegex = new("([@:][A-Za-z0-9_]*)\\s?", RegexOptions.IgnoreCase);
-
-    /// <summary>
-    /// Symbols (for all database types) which denote wrapped entity names e.g. [dbo].[mytable] contains qualifiers '[' and ']'
-    /// </summary>
-    public static char[] TableNameQualifiers = { '[', ']', '`' ,'"'};
-
-    /// <inheritdoc/>
-    public abstract string OpenQualifier {get;}
-
-    /// <inheritdoc/>
-    public abstract string CloseQualifier {get;}
-
-    public ITypeTranslater TypeTranslater { get; private set; }
-
-    private readonly Dictionary<CultureInfo,TypeDeciderFactory> factories = new();
-
-    public IAggregateHelper AggregateHelper { get; private set; }
-    public IUpdateHelper UpdateHelper { get; set; }
-    public DatabaseType DatabaseType { get; private set; }
-
-    public virtual char ParameterSymbol => '@';
-
-    /// <summary>
-    /// Returns a regex that picks up alias specifications in SELECT sql (e.g. "mytbl.mycol as fish").  This only has to match when the
-    /// " AS " qualifier is used explicitly.  The capture groups of this Regex must match <see cref="SplitLineIntoSelectSQLAndAlias"/>
-    /// </summary>
-    /// <returns></returns>
-    protected Regex GetAliasRegex()
-    {
-        //whitespace followed by as and more whitespace
-        //Then any word (optionally bounded by a table name qualifier)
-
-        //alias is a word
-        //(w+)
-            
-        //alias is a wrapped word e.g. [hey hey].  In this case we must allow anything between the brackets that is not closing bracket
-        //[[`""]([^[`""]+)[]`""]
-
-        return new Regex(@"\s+as\s+((\w+)|([[`""]([^[`""]+)[]`""]))$", RegexOptions.IgnoreCase);
-    }
-
-    protected string GetAliasConst()
-    {
-        return " AS ";
-    }
-
-    public string AliasPrefix => GetAliasConst();
-
-    //Only look at the start of the string or following an equals or white space and stop at word boundaries
-    private static readonly Regex ParameterNameRegex = new ($@"(?:^|[\s+\-*/\\=(,])+{ParameterNamesRegex}\b");
-
-    /// <summary>
-    /// Lists the names of all parameters required by the supplied whereSql e.g. @bob = 'bob' would return "@bob"
-    /// </summary>
-    /// <param name="query">the SQL you want to determine the parameter names in</param>
-    /// <returns>parameter names that are required by the SQL</returns>
-    public static HashSet<string> GetAllParameterNamesFromQuery(string query)
-    {
-        if (string.IsNullOrWhiteSpace(query))
-            return new HashSet<string>();
-
-        var toReturn = new HashSet<string>(ParameterNameRegex.Matches(query).Cast<Match>().Select(match => match.Groups[1].Value.Trim()), StringComparer.InvariantCultureIgnoreCase);
-        return toReturn;
-    }
-
-    public static string GetParameterNameFromDeclarationSQL(string parameterSQL)
-    {
-        if (!ParameterNamesRegex.IsMatch(parameterSQL))
-            throw new Exception($"ParameterSQL does not match regex pattern:{ParameterNamesRegex}");
-
-        return ParameterNamesRegex.Match(parameterSQL).Value.Trim();
-    }
-
-    public bool IsValidParameterName(string parameterSQL)
-    {
-        return ParameterNamesRegex.IsMatch(parameterSQL);
-    }
-
-    protected QuerySyntaxHelper(ITypeTranslater translater, IAggregateHelper aggregateHelper, IUpdateHelper updateHelper, DatabaseType databaseType)
-    {
-        TypeTranslater = translater;
-        AggregateHelper = aggregateHelper;
-        UpdateHelper = updateHelper;
-        DatabaseType = databaseType;
-    }
-
-
-    public virtual string GetRuntimeName(string s)
-    {
-        if (string.IsNullOrWhiteSpace(s))
-            return s;
-
-        //if it is an aliased entity e.g. AS fish then we should return fish (this is the case for table valued functions and not much else)
-        if (SplitLineIntoSelectSQLAndAlias(s.Trim(), out _, out var alias))
-            return alias;
-
-        //it doesn't have an alias, e.g. it's `MyDatabase`.`mytable` or something
-
-        //if it's "count(1)" or something then that's a problem!
-        if (s.IndexOfAny(new[]{'(',')' }) != -1)
-            throw new RuntimeNameException(
-                $"Could not determine runtime name for Sql:'{s}'.  It had brackets and no alias.  Try adding ' as mycol' to the end.");
-
-        //Last symbol with no whitespace
-        var lastWord = s[(s.LastIndexOf(".", StringComparison.Ordinal) + 1)..].Trim();
-
-        if(string.IsNullOrWhiteSpace(lastWord) || lastWord.Length<2)
-            return lastWord;
-
-        //trim off any brackets e.g. return "My Table" for "[My Table]"
-        if(lastWord.StartsWith(OpenQualifier) && lastWord.EndsWith(CloseQualifier))
-            return UnescapeWrappedNameBody(lastWord[1..^1]);
-
-        return lastWord;
-    }
-
-    /// <summary>
-    /// <para>Removes qualifiers/escape sequences in the suplied <paramref name="name"/>.  This should for example convert MySql double backtick escape sequences fi``sh into singles (fi`sh).</para>
-    /// 
-    /// <para>Method is only called after a successful detection and stripping of <see cref="OpenQualifier"/> and <see cref="CloseQualifier"/></para>
-    /// </summary>
-    /// <param name="name">A wrapped name after it has had the opening and closing qualifiers stripped off e.g. "Fi``sh"</param>
-    /// <returns>The final runtime name unescaped e.g. "Fi`sh"</returns>
-    protected virtual string UnescapeWrappedNameBody(string name)
-    {
-        return name;
-    }
-
-    public virtual bool TryGetRuntimeName(string s,out string name)
-    {
-        try
-        {
-            name = GetRuntimeName(s);
-            return true;
-        }
-        catch (RuntimeNameException)
-        {
-            name = null;
-            return false;
-        }
-    }
-
-    public abstract bool SupportsEmbeddedParameters();
-
-    public string EnsureWrapped(string databaseOrTableName)
-    {
-        if (string.IsNullOrWhiteSpace(databaseOrTableName))
-            return databaseOrTableName;
-
-        if (databaseOrTableName.Contains(DatabaseTableSeparator))
-            throw new Exception(string.Format(FAnsiStrings.QuerySyntaxHelper_EnsureWrapped_String_passed_to_EnsureWrapped___0___contained_separators__not_allowed____Prohibited_Separator_is___1__,databaseOrTableName, DatabaseTableSeparator));
-
-        return EnsureWrappedImpl(databaseOrTableName);
-    }
-
-    public abstract string EnsureWrappedImpl(string databaseOrTableName);
-
-    public abstract string EnsureFullyQualified(string databaseName, string schema, string tableName);
-
-    public virtual string EnsureFullyQualified(string databaseName, string schema, string tableName, string columnName, bool isTableValuedFunction = false)
-    {
-        if (isTableValuedFunction)
-            return $"{GetRuntimeName(tableName)}.{GetRuntimeName(columnName)}";//table valued functions do not support database name being in the column level selection list area of sql queries
-
-        return $"{EnsureFullyQualified(databaseName, schema, tableName)}.{EnsureWrapped(GetRuntimeName(columnName))}";
-    }
-
-    public virtual string Escape(string sql) => string.IsNullOrWhiteSpace(sql) ? sql : sql.Replace("'", "''");
-    public abstract TopXResponse HowDoWeAchieveTopX(int x);
-
-    public virtual string GetParameterDeclaration(string proposedNewParameterName, DatabaseTypeRequest request)
-    {
-        return GetParameterDeclaration(proposedNewParameterName, TypeTranslater.GetSQLDBTypeForCSharpType(request));
-    }
-
-    public virtual HashSet<string> GetReservedWords()
-    {
-        return new HashSet<string>(StringComparer.CurrentCultureIgnoreCase);
-    }
-
-    public abstract string GetParameterDeclaration(string proposedNewParameterName, string sqlType);
-
-    /// <summary>
-    /// Splits the given <paramref name="lineToSplit"/> into
-    /// </summary>
-    /// <param name="lineToSplit"></param>
-    /// <param name="selectSQL"></param>
-    /// <param name="alias"></param>
-    /// <returns></returns>
-    public virtual bool SplitLineIntoSelectSQLAndAlias(string lineToSplit, out string selectSQL, out string alias)
-    {
-        //Ths line is expected to be some SELECT sql so remove trailing whitespace and commas etc
-        lineToSplit = lineToSplit.TrimEnd(',', ' ', '\n', '\r');
-
-        var matches = GetAliasRegex().Matches(lineToSplit);
-
->>>>>>> 7107c7b0
         switch (matches.Count)
         {
             case > 1:
@@ -520,11 +303,7 @@
         for (var i = 0; i < sb.Length; i++)
         {
             //if we are looking at a space
-<<<<<<< HEAD
             if (sb[i] == ' ' && i + 1 < sb.Length && sb[i + 1] >= 'a' && sb[i + 1] <= 'z') //and there is another character 
-=======
-            if (sb[i] == ' ' && i + 1 < sb.Length && sb[i + 1] >= 'a' && sb[i + 1] <= 'z') //and there is another character
->>>>>>> 7107c7b0
                 //and that character is a lower case letter
                 sb[i + 1] = char.ToUpper(sb[i + 1]);
         }
@@ -578,25 +357,15 @@
     }
 
     public abstract string HowDoWeAchieveMd5(string selectSql);
-<<<<<<< HEAD
-        
-        
-
-=======
-
-
-
->>>>>>> 7107c7b0
+        
+        
+
     public DbParameter GetParameter(DbParameter p, DiscoveredColumn discoveredColumn, object value,CultureInfo culture)
     {
         try
         {
             culture ??= CultureInfo.InvariantCulture;
-<<<<<<< HEAD
                 
-=======
-
->>>>>>> 7107c7b0
             if(!factories.ContainsKey(culture))
                 factories.Add(culture,new TypeDeciderFactory(culture));
 
@@ -607,7 +376,6 @@
             if (IsBasicallyNull(value))
                 p.Value = DBNull.Value;
             else
-<<<<<<< HEAD
             if (value is string strVal && factories[culture].IsSupported(cSharpType)) //if the input is a string and it's for a hard type e.g. TimeSpan 
             {
                 var decider = factories[culture].Create(cSharpType);
@@ -699,91 +467,11 @@
                 FAnsiStrings.QuerySyntaxHelper_ValidateName__0__name___1___contained_unsupported__by_FAnsi__characters___Unsupported_characters_are__2_,
                 objectType, candidate, new string(IllegalNameChars));
 
-=======
-            if (value is string strVal && factories[culture].IsSupported(cSharpType)) //if the input is a string and it's for a hard type e.g. TimeSpan
-            {
-                var decider = factories[culture].Create(cSharpType);
-                var o = decider.Parse(strVal);
-
-                if(o is DateTime d)
-                {
-                    o = FormatDateTimeForDbParameter(d);
-                }
-
-                //Not all DBMS support DBParameter.Value = new TimeSpan(...);
-                if (o is TimeSpan t)
-                {
-                    o = FormatTimespanForDbParameter(t);
-                }
-
-
-                p.Value = o;
-
-            }
-            else
-                p.Value = value;
-        }
-        catch(Exception ex)
-        {
-            throw new Exception(string.Format(FAnsiStrings.QuerySyntaxHelper_GetParameter_Could_not_GetParameter_for_column___0__, discoveredColumn.GetFullyQualifiedName()),ex);
-        }            
-
-        return p;
-    }
-
-    public void ValidateDatabaseName(string databaseName)
-    {
-        if(!IsValidDatabaseName(databaseName,out var reason))
-            throw new RuntimeNameException(reason);
-    }
-    public void ValidateTableName(string tableName)
-    {
-        if(!IsValidTableName(tableName,out var reason))
-            throw new RuntimeNameException(reason);
-    }
-    public void ValidateColumnName(string columnName)
-    {
-        if(!IsValidColumnName(columnName,out var reason))
-            throw new RuntimeNameException(reason);
-    }
-
-    public bool IsValidDatabaseName(string databaseName,out string reason)
-    {
-        reason = ValidateName(databaseName, "Database", MaximumDatabaseLength);
-        return string.IsNullOrWhiteSpace(reason);
-    }
-
-    public bool IsValidTableName(string tableName,out string reason)
-    {
-        reason = ValidateName(tableName, "Table", MaximumTableLength);
-        return string.IsNullOrWhiteSpace(reason);
-    }
-
-    public bool IsValidColumnName(string columnName,out string reason)
-    {
-        reason = ValidateName(columnName, "Column", MaximumColumnLength);
-        return string.IsNullOrWhiteSpace(reason);
-    }
-
-    public virtual string GetDefaultSchemaIfAny()
-    {
->>>>>>> 7107c7b0
         return null;
     }
 
-    /// <summary>
-    /// returns null if the name is valid.  Otherwise a string describing why it is invalid.
-    /// </summary>
-    /// <param name="candidate"></param>
-    /// <param name="objectType">Type of object being validated e.g. "Database", "Table" etc</param>
-    /// <param name="maximumLengthAllowed"></param>
-    /// <returns></returns>
-    private string ValidateName(string candidate, string objectType, int maximumLengthAllowed)
-    {
-        if(string.IsNullOrWhiteSpace(candidate))
-            return string.Format(FAnsiStrings.QuerySyntaxHelper_ValidateName__0__name_cannot_be_blank, objectType);
-
-<<<<<<< HEAD
+
+
     public DbParameter GetParameter(DbParameter p, DiscoveredColumn discoveredColumn, object value)
     {
         return GetParameter(p,discoveredColumn,value,null);
@@ -837,75 +525,6 @@
     }
     #endregion
 
-=======
-        if(candidate.Length > maximumLengthAllowed)
-            return string.Format(FAnsiStrings.QuerySyntaxHelper_ValidateName__0__name___1___is_too_long_for_the_DBMS___2__supports_maximum_length_of__3__,
-                objectType, candidate[..maximumLengthAllowed], DatabaseType, maximumLengthAllowed);
-
-        if(candidate.IndexOfAny(IllegalNameChars) != -1)
-            return string.Format(
-                FAnsiStrings.QuerySyntaxHelper_ValidateName__0__name___1___contained_unsupported__by_FAnsi__characters___Unsupported_characters_are__2_,
-                objectType, candidate, new string(IllegalNameChars));
-
-        return null;
-    }
-
-
-
-    public DbParameter GetParameter(DbParameter p, DiscoveredColumn discoveredColumn, object value)
-    {
-        return GetParameter(p,discoveredColumn,value,null);
-    }
-
-    /// <summary>
-    /// <para>
-    /// Return the appropriate value such that it can be put into a DbParameter.Value field and be succesfully inserted into a
-    /// column in the database designed to represent datetime fields (without date).
-    /// </para>
-    /// <para>Default behaviour is to return unaltered but some DBMS require alterations e.g. UTC tinkering</para>
-    /// </summary>
-    /// <param name="dateTime"></param>
-    /// <returns></returns>
-    protected virtual object FormatDateTimeForDbParameter(DateTime dateTime)
-    {
-        return dateTime;
-    }
-
-    /// <summary>
-    /// Return the appropriate value such that it can be put into a DbParameter.Value field and be succesfully inserted into a
-    /// column in the database designed to represent time fields (without date).
-    /// </summary>
-    /// <param name="timeSpan"></param>
-    /// <returns></returns>
-    protected virtual object FormatTimespanForDbParameter(TimeSpan timeSpan)
-    {
-        return timeSpan;
-    }
-
-    #region Equality Members
-    protected bool Equals(QuerySyntaxHelper other)
-    {
-        if (other == null)
-            return false;
-
-        return GetType() == other.GetType();
-    }
-
-    public override bool Equals(object obj)
-    {
-        if (obj is null) return false;
-        if (ReferenceEquals(this, obj)) return true;
-        if (obj.GetType() != GetType()) return false;
-        return Equals((QuerySyntaxHelper)obj);
-    }
-
-    public override int GetHashCode()
-    {
-        return GetType().GetHashCode();
-    }
-    #endregion
-
->>>>>>> 7107c7b0
     public Dictionary<T, string> GetParameterNamesFor<T>(T[] columns, Func<T,string> toStringFunc)
     {
         var toReturn = new Dictionary<T, string>();
@@ -920,11 +539,7 @@
         {
             var c = columns[i];
             var columnName = toStringFunc(c);
-<<<<<<< HEAD
                 
-=======
-
->>>>>>> 7107c7b0
             if(!sensibleParameterNamesInclude.IsMatch(columnName)) //if column name is "_:_" or something
                 toReturn.Add(c, $"{ParameterSymbol}p{i}");
             else
