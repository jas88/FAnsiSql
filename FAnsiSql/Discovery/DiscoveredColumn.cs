﻿using FAnsi.Discovery.QuerySyntax;
using FAnsi.Naming;
using TypeGuesser;

namespace FAnsi.Discovery;

/// <summary>
/// Cross database type reference to a Column in a Table
/// </summary>
/// <remarks>
/// Internal API constructor intended for Implementation classes, instead use <see cref="DiscoveredTable.DiscoverColumn"/> instead.
/// </remarks>
/// <param name="table"></param>
/// <param name="name"></param>
/// <param name="allowsNulls"></param>
public sealed class DiscoveredColumn(DiscoveredTable table, string name, bool allowsNulls) : IHasFullyQualifiedNameToo,
    ISupplementalColumnInformation
{
    /// <summary>
    /// The <see cref="DiscoveredTable"/> on which the <see cref="DiscoveredColumn"/> was found
    /// </summary>
    public DiscoveredTable Table { get; } = table;

    /// <summary>
    /// Stateless helper class with DBMS specific implementation of the logic required by <see cref="DiscoveredColumn"/>.
    /// </summary>
    public readonly IDiscoveredColumnHelper Helper = table.Helper.GetColumnHelper();

    /// <summary>
    /// True if the column allows rows with nulls in this column
    /// </summary>
    public bool AllowNulls { get; } = allowsNulls;

    /// <summary>
    /// True if the column is part of the <see cref="Table"/> primary key (a primary key can consist of mulitple columns)
    /// </summary>
    public bool IsPrimaryKey { get; set; }

    /// <summary>
    /// True if the column is an auto incrementing default number e.g. IDENTITY.  This will not handle roundabout ways of declaring
    /// auto increment e.g. sequences in Oracle, DEFAULT constraints etc.
    /// </summary>
    public bool IsAutoIncrement { get; set; }

    /// <summary>
    /// The DBMS proprietary column specific collation e.g. "Latin1_General_CS_AS_KS_WS"
    /// </summary>
    public string? Collation { get; set; }

    /// <summary>
    /// The data type of the column found (includes String Length and Scale/Precision).
    /// </summary>
    public DiscoveredDataType DataType { get; set; }

    /// <summary>
    /// The character set of the column (if char)
    /// </summary>
    public string Format { get; set; }

    private readonly string _name = name;
    private readonly IQuerySyntaxHelper _querySyntaxHelper = table.Database.Server.GetQuerySyntaxHelper();

    /// <summary>
    /// The unqualified name of the column e.g. "MyCol"
    /// </summary>
    /// <returns></returns>
<<<<<<< HEAD
    public string GetRuntimeName() => _querySyntaxHelper.GetRuntimeName(_name);
=======
    public string? GetRuntimeName() => _querySyntaxHelper.GetRuntimeName(_name);
>>>>>>> 00b3da20

    /// <summary>
    /// The fully qualified name of the column e.g. [MyDb].dbo.[MyTable].[MyCol] or `MyDb`.`MyCol`
    /// </summary>
    /// <returns></returns>
    public string GetFullyQualifiedName() => _querySyntaxHelper.EnsureFullyQualified(Table.Database.GetRuntimeName(),Table.Schema, Table.GetRuntimeName(), GetRuntimeName(), Table is DiscoveredTableValuedFunction);


    /// <summary>
    /// Returns the SQL code required to fetch the <paramref name="topX"/> values from the table
    /// </summary>
    /// <param name="topX">The number of records to return</param>
    /// <param name="discardNulls">If true adds a WHERE statement to throw away null values</param>
    /// <returns></returns>
    public string GetTopXSql(int topX, bool discardNulls) => Helper.GetTopXSqlForColumn(Table.Database, Table, this, topX, discardNulls);

    /// <summary>
    /// Returns the name of the column
    /// </summary>
    /// <returns></returns>
    public override string ToString() => _name;

    /// <summary>
    /// Generates a <see cref="Guesser"/> primed with the <see cref="DataType"/> of this column.  This can be used to inspect new
    /// untyped (string) data to determine whether it will fit into the column.
    /// </summary>
    /// <returns></returns>
    public Guesser GetGuesser() => Table.GetQuerySyntaxHelper().TypeTranslater.GetGuesserFor(this);

    /// <summary>
    /// Based on column name and Table
    /// </summary>
    /// <param name="other"></param>
    /// <returns></returns>
    private bool Equals(DiscoveredColumn other) => string.Equals(_name, other._name) && Equals(Table, other.Table);

    /// <summary>
    /// Based on column name and Table
    /// </summary>
    /// <param name="obj"></param>
    /// <returns></returns>
    public override bool Equals(object? obj)
    {
        if (obj is null) return false;
        if (ReferenceEquals(this, obj)) return true;
        if (obj.GetType() != GetType()) return false;

        return Equals((DiscoveredColumn)obj);
    }

    /// <summary>
    /// Based on column name and Table
    /// </summary>
    /// <returns></returns>
    public override int GetHashCode()
    {
        unchecked
        {
            return ((_name?.GetHashCode() ?? 0) * 397) ^ (Table?.GetHashCode() ?? 0);
        }
    }

    /// <summary>
    /// Returns the wrapped e.g. "[MyCol]" name of the column including escaping e.g. if you wanted to name a column "][nquisitor" (which would return "[]][nquisitor]").  Use <see cref="GetFullyQualifiedName()"/> to return the full name including table/database/schema.
    /// </summary>
    /// <returns></returns>
    public string GetWrappedName() => Table.GetQuerySyntaxHelper().EnsureWrapped(GetRuntimeName());
}<|MERGE_RESOLUTION|>--- conflicted
+++ resolved
@@ -64,11 +64,7 @@
     /// The unqualified name of the column e.g. "MyCol"
     /// </summary>
     /// <returns></returns>
-<<<<<<< HEAD
-    public string GetRuntimeName() => _querySyntaxHelper.GetRuntimeName(_name);
-=======
     public string? GetRuntimeName() => _querySyntaxHelper.GetRuntimeName(_name);
->>>>>>> 00b3da20
 
     /// <summary>
     /// The fully qualified name of the column e.g. [MyDb].dbo.[MyTable].[MyCol] or `MyDb`.`MyCol`
