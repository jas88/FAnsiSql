--- conflicted
+++ resolved
@@ -78,21 +78,13 @@
     /// Returns the name of the database without any qualifiers
     /// </summary>
     /// <returns></returns>
-<<<<<<< HEAD
-    public string GetRuntimeName() => _querySyntaxHelper.GetRuntimeName(_database);
-=======
     public string? GetRuntimeName() => _querySyntaxHelper.GetRuntimeName(_database);
->>>>>>> 00b3da20
 
     /// <summary>
     /// Returns the wrapped e.g. "[MyDatabase]" name of the database including escaping e.g. if you wanted to name a database "][nquisitor" (which would return "[]][nquisitor]").
     /// </summary>
     /// <returns></returns>
-<<<<<<< HEAD
-    public string GetWrappedName() => _querySyntaxHelper.EnsureWrapped(GetRuntimeName());
-=======
     public string? GetWrappedName() => _querySyntaxHelper.EnsureWrapped(GetRuntimeName());
->>>>>>> 00b3da20
 
     /// <summary>
     /// <para>Creates an expectation (See <see cref="IMightNotExist"/>) that there is a table with the given name in the database.
@@ -114,11 +106,7 @@
     }
 
     /// <inheritdoc cref="ExpectTable"/>
-<<<<<<< HEAD
-    public DiscoveredTableValuedFunction ExpectTableValuedFunction(string tableName,string schema = null) => new(this, tableName, _querySyntaxHelper, schema);
-=======
     public DiscoveredTableValuedFunction ExpectTableValuedFunction(string tableName,string? schema = null) => new(this, tableName, _querySyntaxHelper, schema);
->>>>>>> 00b3da20
 
     /// <summary>
     /// Connects to the database and returns a list of stored proceedures found as <see cref="DiscoveredStoredprocedure"/> objects
@@ -181,11 +169,7 @@
     /// If in doubt leave blank</param>
     /// <param name="adjuster">Last minute delegate class for modifying the <paramref name="columns"/> data types prior to executing SQL</param>
     /// <returns>The table created</returns>
-<<<<<<< HEAD
-    public DiscoveredTable CreateTable(string tableName, DatabaseColumnRequest[] columns, string schema = null, IDatabaseColumnRequestAdjuster adjuster = null) =>
-=======
     public DiscoveredTable CreateTable(string tableName, DatabaseColumnRequest[] columns, string? schema = null, IDatabaseColumnRequestAdjuster? adjuster = null) =>
->>>>>>> 00b3da20
         CreateTable(new CreateTableArgs(this,tableName, schema)
         {
             Adjuster = adjuster,
@@ -207,11 +191,7 @@
     /// </param>
     /// <param name="cascadeDelete">True to set CASCADE DELETE on the foreign key created by <paramref name="foreignKeyPairs"/></param>
     /// <returns>The table created</returns>
-<<<<<<< HEAD
-    public DiscoveredTable CreateTable(string tableName, DatabaseColumnRequest[] columns, Dictionary<DatabaseColumnRequest, DiscoveredColumn> foreignKeyPairs, bool cascadeDelete, IDatabaseColumnRequestAdjuster adjuster = null) =>
-=======
     public DiscoveredTable CreateTable(string tableName, DatabaseColumnRequest[] columns, Dictionary<DatabaseColumnRequest, DiscoveredColumn> foreignKeyPairs, bool cascadeDelete, IDatabaseColumnRequestAdjuster? adjuster = null) =>
->>>>>>> 00b3da20
         CreateTable(new CreateTableArgs(this, tableName, null, foreignKeyPairs, cascadeDelete)
         {
             Adjuster = adjuster,
@@ -229,13 +209,8 @@
     /// <param name="adjuster">Last minute delegate class for modifying the table columns data types prior to executing SQL</param>
     /// <param name="explicitColumnDefinitions">Optional - Override descisions made about columns in the <paramref name="dt"/> by specify an explicit type etc</param>
     /// <returns>The table created</returns>
-<<<<<<< HEAD
-    public DiscoveredTable CreateTable(string tableName, DataTable dt, DatabaseColumnRequest[] explicitColumnDefinitions = null, bool createEmpty = false,IDatabaseColumnRequestAdjuster adjuster = null) =>
-        CreateTable(new CreateTableArgs(this, tableName, null,dt,createEmpty)
-=======
     public DiscoveredTable CreateTable(string tableName, DataTable dt, DatabaseColumnRequest[]? explicitColumnDefinitions = null, bool createEmpty = false,IDatabaseColumnRequestAdjuster? adjuster = null) =>
         CreateTable(new CreateTableArgs(this, tableName, null, dt, createEmpty)
->>>>>>> 00b3da20
         {
             ExplicitColumnDefinitions = explicitColumnDefinitions,
             Adjuster = adjuster
@@ -291,11 +266,7 @@
     /// <para>NOTE: you must know how to map this data path to a shared path you can access!</para>
     /// </summary>
     /// <returns>Local drive data path where the files are stored</returns>
-<<<<<<< HEAD
-    public DirectoryInfo Detach() => Helper.Detach(this);
-=======
     public DirectoryInfo? Detach() => Helper.Detach(this);
->>>>>>> 00b3da20
 
     /// <summary>
     /// Creates a local (to the DBMS server) backup of the database.  Implementations may vary but should be the simplest database type
