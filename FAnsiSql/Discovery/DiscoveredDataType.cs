using System;
using System.Collections.Generic;
using System.Data.Common;
using System.Diagnostics.CodeAnalysis;
using FAnsi.Connections;
using FAnsi.Discovery.TypeTranslation;
using FAnsi.Exceptions;
using TypeGuesser;

namespace FAnsi.Discovery;

/// <summary>
/// Cross database type reference to a Data Type string (e.g. varchar(30), varbinary(100) etc) of a Column in a Table
/// </summary>
public sealed class DiscoveredDataType
{
    private readonly DiscoveredColumn? _column;

    /// <summary>
    /// The proprietary DBMS name for the datatype e.g. varchar2(100) for Oracle, datetime2 for Sql Server etc.
    /// </summary>
    public string SQLType { get; set; }

    /// <summary>
    /// All values read from the database record retrieved when assembling the data type (E.g. the cells of the sys.columns record)
    /// </summary>
    public Dictionary<string, object> ProprietaryDatatype = [];

    /// <summary>
    /// API constructor, instead use <see cref="DiscoveredTable.DiscoverColumns"/> instead.
    /// </summary>
    /// <param name="r">All the values in r will be copied into the Dictionary property of this class called ProprietaryDatatype</param>
    /// <param name="sqlType">Your inferred SQL data type for it e.g. varchar(50)</param>
    /// <param name="column">The column it belongs to, can be null e.g. if your data type belongs to a DiscoveredParameter instead</param>
    public DiscoveredDataType(DbDataReader r, string sqlType, DiscoveredColumn? column)
    {
        SQLType = sqlType;
        _column = column;

        for (var i = 0; i < r.FieldCount; i++)
            ProprietaryDatatype.Add(r.GetName(i), r.GetValue(i));
    }

    /// <summary>
    /// <para>Returns the maximum string length supported by the described data type or -1 if it isn't a string</para>
    /// <para>Returns <see cref="int.MaxValue"/> if the string type has no real limit e.g. "text"</para>
    /// </summary>
    /// <returns></returns>
    public int GetLengthIfString() => _column?.Table.Database.Server.Helper.GetQuerySyntaxHelper().TypeTranslater.GetLengthIfString(SQLType) ?? -1;

    /// <summary>
    /// <para>Returns the Scale/Precision of the data type.  Only applies to decimal(x,y) types not basic types e.g. int.</para>
    /// 
    /// <para>Returns null if the datatype is not floating point</para>
    /// </summary>
    /// <returns></returns>
    public DecimalSize? GetDecimalSize() => _column?.Table.Database.Server.Helper.GetQuerySyntaxHelper().TypeTranslater.GetDigitsBeforeAndAfterDecimalPointIfDecimal(SQLType);

    /// <summary>
    /// Returns the System.Type that should be used to store values read out of columns of this data type (See <see cref="ITypeTranslater.GetCSharpTypeForSQLDBType"/>
    /// </summary>
    /// <returns></returns>
    [return: DynamicallyAccessedMembers(DynamicallyAccessedMemberTypes.PublicProperties | DynamicallyAccessedMemberTypes.PublicFields)]
    public Type? GetCSharpDataType() => _column?.Table.Database.Server.GetQuerySyntaxHelper().TypeTranslater.GetCSharpTypeForSQLDBType(SQLType);

    /// <summary>
    /// Returns the <see cref="SQLType"/>
    /// </summary>
    /// <returns></returns>
    public override string ToString() => SQLType;

    /// <summary>
    /// <para>Creates and runs an ALTER TABLE statement which will increase the size of a char column to support longer string values than it currently does.</para>
    /// 
    /// <para>Throws <see cref="InvalidResizeException"/> if the column is not a char type or the <paramref name="newSize"/> is smaller than the current column size</para>
    /// </summary>
    /// <param name="newSize"></param>
    /// <param name="managedTransaction"></param>
    /// <exception cref="InvalidResizeException"></exception>
    /// <exception cref="AlterFailedException"></exception>
    public void Resize(int newSize, IManagedTransaction? managedTransaction = null)
    {
        var toReplace = GetLengthIfString();
            
        if(newSize == toReplace)
            return;

        if(newSize < toReplace)
            throw new InvalidResizeException(string.Format(FAnsiStrings.DiscoveredDataType_Resize_CannotResizeSmaller, SQLType, newSize));

        var newType = SQLType.Replace(toReplace.ToString(), newSize.ToString());

        AlterTypeTo(newType, managedTransaction);
    }

    /// <summary>
    /// <para>Creates and runs an ALTER TABLE statement which will increase the size of a decimal column to support larger Precision/Scale values than it currently does.
    /// If you want decimal(4,2) then pass <paramref name="numberOfDigitsBeforeDecimalPoint"/>=2 and <paramref name="numberOfDigitsAfterDecimalPoint"/>=2</para>
    /// 
    /// <para>Throws <see cref="InvalidResizeException"/> if the column is not a decimal type or the new size is smaller than the current column size</para>
    /// </summary>
    /// <param name="numberOfDigitsBeforeDecimalPoint">The number of decimal places before the . you want represented e.g. for decimal(5,3) specify 2</param>
    /// <param name="numberOfDigitsAfterDecimalPoint">The number of decimal places after the . you want represented e.g. for decimal(5,3,) specify 3</param>
    /// <param name="managedTransaction"></param>
    /// <exception cref="InvalidResizeException"></exception>
    /// <exception cref="AlterFailedException"></exception>
    public void Resize(int numberOfDigitsBeforeDecimalPoint, int numberOfDigitsAfterDecimalPoint, IManagedTransaction? managedTransaction = null)
    {
        var toReplace = GetDecimalSize();

        if (toReplace == null || toReplace.IsEmpty)
            throw new InvalidResizeException(string.Format(FAnsiStrings.DiscoveredDataType_Resize_DataType_cannot_be_resized_to_decimal_because_it_is_of_data_type__0_, SQLType));

        if (toReplace.NumbersBeforeDecimalPlace > numberOfDigitsBeforeDecimalPoint)
            throw new InvalidResizeException(string.Format(FAnsiStrings.DiscoveredDataType_Resize_Cannot_shrink_column__number_of_digits_before_the_decimal_point_is_currently__0__and_you_asked_to_set_it_to__1___Current_SQLType_is__2__, toReplace.NumbersBeforeDecimalPlace, numberOfDigitsBeforeDecimalPoint, SQLType));

        if (toReplace.NumbersAfterDecimalPlace> numberOfDigitsAfterDecimalPoint)
            throw new InvalidResizeException(string.Format(FAnsiStrings.DiscoveredDataType_Resize_Cannot_shrink_column__number_of_digits_after_the_decimal_point_is_currently__0__and_you_asked_to_set_it_to__1___Current_SQLType_is__2__, toReplace.NumbersAfterDecimalPlace, numberOfDigitsAfterDecimalPoint, SQLType));
<<<<<<< HEAD
            
        var newDataType = Column.Table.GetQuerySyntaxHelper()
            .TypeTranslater.GetSQLDBTypeForCSharpType(new DatabaseTypeRequest(typeof (decimal), null,
                new DecimalSize(numberOfDigitsBeforeDecimalPoint, numberOfDigitsAfterDecimalPoint)));
            
=======

        var newDataType = _column?.Table.GetQuerySyntaxHelper()
                              .TypeTranslater.GetSQLDBTypeForCSharpType(new DatabaseTypeRequest(typeof(decimal), null,
                                  new DecimalSize(numberOfDigitsBeforeDecimalPoint, numberOfDigitsAfterDecimalPoint))) ??
                          throw new InvalidOperationException($"Failed to calculate new DB type");

>>>>>>> b87a779b
        AlterTypeTo(newDataType, managedTransaction);
    }

    /// <summary>
    /// <para>Creates and runs an ALTER TABLE statement to change the data type to the <paramref name="newType"/></para>
    /// 
    /// <para>Consider using <see cref="Resize(int,FAnsi.Connections.IManagedTransaction)"/> instead</para>
    /// </summary>
    /// <param name="newType">The data type you want to change to e.g. "varchar(max)"</param>
    /// <param name="managedTransaction"></param>
    /// <param name="alterTimeoutInSeconds">The time to wait before giving up on the command (See <see cref="DbCommand.CommandTimeout"/></param>
    /// <exception cref="AlterFailedException"></exception>
    public void AlterTypeTo(string newType, IManagedTransaction? managedTransaction = null,int alterTimeoutInSeconds = 500)
    {
        if(_column == null)
            throw new NotSupportedException(FAnsiStrings.DiscoveredDataType_AlterTypeTo_Cannot_resize_DataType_because_it_does_not_have_a_reference_to_a_Column_to_which_it_belongs);

        var server = _column.Table.Database.Server;
        using (var connection = server.GetManagedConnection(managedTransaction))
        {
            var sql = _column.Helper.GetAlterColumnToSql(_column, newType, _column.AllowNulls);
            try
            {
                using var cmd = server.Helper.GetCommand(sql, connection.Connection, connection.Transaction);
                cmd.CommandTimeout = alterTimeoutInSeconds;
                cmd.ExecuteNonQuery();
            }
            catch (Exception e)
            {
                throw new AlterFailedException(string.Format(FAnsiStrings.DiscoveredDataType_AlterTypeTo_Failed_to_send_resize_SQL__0_, sql), e);
            }
        }

        SQLType = newType; 
    }

    /// <summary>
    /// Returns true if the <paramref name="other"/> describes the same <see cref="SQLType"/> as this
    /// </summary>
    /// <param name="other"></param>
    /// <returns></returns>
    private bool Equals(DiscoveredDataType other) => string.Equals(SQLType, other.SQLType);

    /// <summary>
    /// Equality based on <see cref="SQLType"/>
    /// </summary>
    /// <returns></returns>
    public override int GetHashCode() => SQLType != null ? SQLType.GetHashCode() : 0;

    /// <summary>
    /// Equality based on <see cref="SQLType"/>
    /// </summary>
    /// <returns></returns>
    public override bool Equals(object? obj)
    {
        if (obj is null) return false;
        if (ReferenceEquals(this, obj)) return true;
        if (obj.GetType() != GetType()) return false;

        return Equals((DiscoveredDataType)obj);
    }

}<|MERGE_RESOLUTION|>--- conflicted
+++ resolved
@@ -116,20 +116,12 @@
 
         if (toReplace.NumbersAfterDecimalPlace> numberOfDigitsAfterDecimalPoint)
             throw new InvalidResizeException(string.Format(FAnsiStrings.DiscoveredDataType_Resize_Cannot_shrink_column__number_of_digits_after_the_decimal_point_is_currently__0__and_you_asked_to_set_it_to__1___Current_SQLType_is__2__, toReplace.NumbersAfterDecimalPlace, numberOfDigitsAfterDecimalPoint, SQLType));
-<<<<<<< HEAD
-            
-        var newDataType = Column.Table.GetQuerySyntaxHelper()
-            .TypeTranslater.GetSQLDBTypeForCSharpType(new DatabaseTypeRequest(typeof (decimal), null,
-                new DecimalSize(numberOfDigitsBeforeDecimalPoint, numberOfDigitsAfterDecimalPoint)));
-            
-=======
 
         var newDataType = _column?.Table.GetQuerySyntaxHelper()
                               .TypeTranslater.GetSQLDBTypeForCSharpType(new DatabaseTypeRequest(typeof(decimal), null,
                                   new DecimalSize(numberOfDigitsBeforeDecimalPoint, numberOfDigitsAfterDecimalPoint))) ??
                           throw new InvalidOperationException($"Failed to calculate new DB type");
 
->>>>>>> b87a779b
         AlterTypeTo(newDataType, managedTransaction);
     }
 
