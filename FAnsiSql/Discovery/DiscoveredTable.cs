﻿using System;
using System.Collections.Generic;
using System.Data;
using System.Data.Common;
using System.Globalization;
using System.Linq;
using System.Threading;
using FAnsi.Connections;
using FAnsi.Discovery.Constraints;
using FAnsi.Discovery.QuerySyntax;
using FAnsi.Naming;
using TypeGuesser;

namespace FAnsi.Discovery;

/// <summary>
/// Cross database type reference to a Table (or view) in a Database.  Use TableType to determine whether it is a view or a table.  Allows you to check
/// existence, drop, add columns, get row counts etc.
/// </summary>
public class DiscoveredTable : IHasFullyQualifiedNameToo, IMightNotExist, IHasQuerySyntaxHelper, IEquatable<DiscoveredTable>
{
    protected string TableName;

    /// <summary>
    /// Helper for generating queries compatible with the DBMS the table exists in (e.g. TOP X, column qualifiers, what the parameter symbol is etc).
    /// </summary>
    protected readonly IQuerySyntaxHelper QuerySyntaxHelper;

    /// <summary>
    /// The database on which the table exists
    /// </summary>
    public readonly DiscoveredDatabase Database;

    /// <summary>
    /// Stateless helper class with DBMS specific implementation of the logic required by <see cref="DiscoveredTable"/>.
    /// </summary>
    public readonly IDiscoveredTableHelper Helper;

    /// <summary>
    /// <para>Schema of the <see cref="Database"/> the table exists in (or null).  This is NOT the database e.g. in [MyDb].[dbo].[MyTable] the schema is "dbo".</para>
    /// 
    /// <para>Null if not supported by the DBMS (e.g. MySql)</para>
    /// </summary>
<<<<<<< HEAD
    public readonly string Schema;
=======
    public readonly string? Schema;
>>>>>>> 00b3da20

    /// <summary>
    /// Whether the table referenced is a normal table, view or table valued function (see derived class <see cref="DiscoveredTableValuedFunction"/>)
    /// </summary>
    public readonly TableType TableType;

    /// <summary>
    /// Internal API constructor intended for Implementation classes, instead use <see cref="DiscoveredDatabase.ExpectTable"/> instead.
    /// </summary>
    /// <param name="database"></param>
    /// <param name="table"></param>
    /// <param name="querySyntaxHelper"></param>
    /// <param name="schema"></param>
    /// <param name="tableType"></param>
    public DiscoveredTable(DiscoveredDatabase database, string table, IQuerySyntaxHelper querySyntaxHelper, string? schema = null, TableType tableType = TableType.Table)
    {
        TableName = table;
        Helper = database.Helper.GetTableHelper();
        Database = database;
        Schema = schema;
        TableType = tableType;

        QuerySyntaxHelper = querySyntaxHelper;

        QuerySyntaxHelper.ValidateTableName(TableName);
    }

    /// <summary>
    /// <para>Checks that the <see cref="Database"/> exists then lists the tables in the database to confirm this table exists on the server</para>
    /// </summary>
    /// <param name="transaction">Optional - if set the connection to list tables will be sent on the connection on which the current
    /// <paramref name="transaction"/> is open</param>
    /// <returns></returns>
    public virtual bool Exists(IManagedTransaction? transaction = null)
    {
        if (!Database.Exists())
            return false;

        return Database.DiscoverTables(TableType == TableType.View, transaction)
            .Any(t => t.GetRuntimeName().Equals(GetRuntimeName(), StringComparison.InvariantCultureIgnoreCase));
    }

    /// <summary>
    /// Returns the unqualified name of the table e.g. "MyTable"
    /// </summary>
    /// <returns></returns>
<<<<<<< HEAD
    public virtual string GetRuntimeName() => QuerySyntaxHelper.GetRuntimeName(TableName);
=======
    public virtual string? GetRuntimeName() => QuerySyntaxHelper.GetRuntimeName(TableName);
>>>>>>> 00b3da20

    /// <summary>
    /// Returns the fully qualified (including schema if appropriate) name of the table e.g. [MyDb].dbo.[MyTable] or `MyDb`.`MyTable`
    /// </summary>
    /// <returns></returns>
    public virtual string GetFullyQualifiedName() => QuerySyntaxHelper.EnsureFullyQualified(Database.GetRuntimeName(),Schema, GetRuntimeName());

    /// <summary>
    /// Returns the wrapped e.g. "[MyTbl]" name of the table including escaping e.g. if you wanted to name a table "][nquisitor" (which would return "[]][nquisitor]").  Use <see cref="GetFullyQualifiedName()"/> to return the full name including table/database/schema.
    /// </summary>
    /// <returns></returns>
<<<<<<< HEAD
    public string GetWrappedName() => QuerySyntaxHelper.EnsureWrapped(GetRuntimeName());
=======
    public string? GetWrappedName() => QuerySyntaxHelper.EnsureWrapped(GetRuntimeName());
>>>>>>> 00b3da20

    /// <summary>
    /// Connects to the server and returns a list of columns found in the table as <see cref="DiscoveredColumn"/>.
    /// </summary>
    /// <param name="managedTransaction">Optional - if set the connection to list tables will be sent on the connection on which the current
    /// <paramref name="managedTransaction"/> is open</param>
    /// <returns></returns>
    public DiscoveredColumn[] DiscoverColumns(IManagedTransaction? managedTransaction=null)
    {
        using var connection = Database.Server.GetManagedConnection(managedTransaction);
        return Helper.DiscoverColumns(this, connection, Database.GetRuntimeName());
    }

    /// <summary>
    /// Returns the table name
    /// </summary>
    /// <returns></returns>
    public override string ToString() => TableName;

    /// <summary>
    /// Gets helper for generating queries compatible with the DBMS the table exists in (e.g. TOP X, column qualifiers, what the parameter symbol is etc).
    /// </summary>
    /// <returns></returns>
    public IQuerySyntaxHelper GetQuerySyntaxHelper() => QuerySyntaxHelper;

    /// <summary>
    /// Returns from <see cref="DiscoverColumns"/> the <paramref name="specificColumnName"/> on the server.  This is not not case sensitive.  Requires
    /// connecting to the database.
    /// </summary>
    /// <param name="specificColumnName">The column you want to find</param>
    /// <param name="transaction">Optional - if set the connection to list tables will be sent on the connection on which the current
    /// <paramref name="transaction"/> is open</param>
    /// <returns></returns>
    public DiscoveredColumn DiscoverColumn(string specificColumnName,IManagedTransaction? transaction=null)
    {
        try
        {
            return DiscoverColumns(transaction).Single(c => c.GetRuntimeName().Equals(QuerySyntaxHelper.GetRuntimeName(specificColumnName), StringComparison.InvariantCultureIgnoreCase));
        }
        catch (InvalidOperationException e)
        {
            throw new ColumnMappingException(string.Format(
                FAnsiStrings.DiscoveredTable_DiscoverColumn_DiscoverColumn_failed__could_not_find_column_called___0___in_table___1__, specificColumnName,
                TableName), e);
        }
    }

    /// <include file='../../CommonMethods.doc.xml' path='Methods/Method[@name="GetTopXSql"]'/>
    public string GetTopXSql(int topX) => Helper.GetTopXSqlForTable(this, topX);


    /// <summary>
    /// Returns up to 2,147,483,647 records from the table as a <see cref="DataTable"/>.
    /// </summary>
    /// <param name="topX">The maximum number of records to return from the table</param>
    /// <param name="enforceTypesAndNullness">True to set <see cref="DataColumn"/> constraints on the <see cref="DataTable"/> returned e.g. AllowDBNull based on the table
    /// schema of the <see cref="DiscoveredTable"/></param>
    /// <param name="transaction">Optional - if set the connection to fetch the data will be sent on the connection on which the current <paramref name="transaction"/> is open</param>
    /// <returns></returns>
<<<<<<< HEAD
    public DataTable GetDataTable(int topX = int.MaxValue,bool enforceTypesAndNullness = true, IManagedTransaction transaction = null) => GetDataTable(new DatabaseOperationArgs {TransactionIfAny = transaction},topX,enforceTypesAndNullness);
=======
    public DataTable GetDataTable(int topX = int.MaxValue,bool enforceTypesAndNullness = true, IManagedTransaction? transaction = null) => GetDataTable(new DatabaseOperationArgs {TransactionIfAny = transaction},topX,enforceTypesAndNullness);
>>>>>>> 00b3da20

    public DataTable GetDataTable(DatabaseOperationArgs args,int topX = int.MaxValue, bool enforceTypesAndNullness = true)
    {
        var dt = new DataTable();

        if (enforceTypesAndNullness)
            foreach (var c in DiscoverColumns(args.TransactionIfAny))
            {
                var col = dt.Columns.Add(c.GetRuntimeName());
                col.AllowDBNull = c.AllowNulls;
                col.DataType = c.DataType.GetCSharpDataType();
            }

        Helper.FillDataTableWithTopX(args,this,topX,dt);

        return dt;
    }

    /// <summary>
    /// Drops (deletes) the table from the database.  This is irreversible unless you have a database backup.
    /// </summary>
    public virtual void Drop()
    {
        using var connection = Database.Server.GetManagedConnection();
        Helper.DropTable(connection.Connection,this);
    }

<<<<<<< HEAD
    public int GetRowCount(IManagedTransaction transaction = null) => GetRowCount(new DatabaseOperationArgs { TransactionIfAny = transaction});
=======
    public int GetRowCount(IManagedTransaction? transaction = null) => GetRowCount(new DatabaseOperationArgs { TransactionIfAny = transaction});
>>>>>>> 00b3da20

    /// <summary>
    /// Returns the estimated number of rows in the table.  This may use a short cut e.g. consulting sys.partitions in Sql
    /// Server (https://docs.microsoft.com/en-us/sql/relational-databases/system-catalog-views/sys-partitions-transact-sql?view=sql-server-2017)
    /// </summary>
    /// <param name="args">Options for the operation e.g timeout, using existing connection etc</param>
    /// <returns></returns>
    public int GetRowCount(DatabaseOperationArgs args) => Helper.GetRowCount(args, this);

    /// <summary>
    /// Returns true if there are no rows in the table
    /// </summary>
    /// <param name="transaction">Optional - if set the query will be sent on the connection on which the current <paramref name="transaction"/> is open</param>
    /// <returns></returns>
<<<<<<< HEAD
    public bool IsEmpty(IManagedTransaction transaction = null) => IsEmpty(new DatabaseOperationArgs {TransactionIfAny = transaction});
=======
    public bool IsEmpty(IManagedTransaction? transaction = null) => IsEmpty(new DatabaseOperationArgs {TransactionIfAny = transaction});
>>>>>>> 00b3da20

    /// <summary>
    /// Returns true if there are no rows in the table
    /// </summary>
    /// <param name="args"></param>
    /// <returns></returns>
    public bool IsEmpty(DatabaseOperationArgs args) => Helper.IsEmpty(args,this);

    /// <summary>
    /// Creates and runs an ALTER TABLE SQL statement that adds a new column to the table
    /// </summary>
    /// <param name="name">The unqualified name for the new column e.g. "MyCol2"</param>
    /// <param name="type">The data type for the new column</param>
    /// <param name="allowNulls">True to allow null</param>
    /// <param name="timeoutInSeconds">The length of time to wait in seconds before giving up (See <see cref="DbCommand.CommandTimeout"/>)</param>
    public void AddColumn(string name, DatabaseTypeRequest type,bool allowNulls,int timeoutInSeconds)
    {
        AddColumn(name, type, allowNulls, new DatabaseOperationArgs {TimeoutInSeconds = timeoutInSeconds});
    }

    /// <summary>
    /// Creates and runs an ALTER TABLE SQL statement that adds a new column to the table
    /// </summary>
    /// <param name="name">The unqualified name for the new column e.g. "MyCol2"</param>
    /// <param name="type">The data type for the new column</param>
    /// <param name="allowNulls">True to allow null</param>
    /// <param name="args"></param>
    public void AddColumn(string name, DatabaseTypeRequest type, bool allowNulls, DatabaseOperationArgs args)
    {
        AddColumn(name, Database.Server.GetQuerySyntaxHelper().TypeTranslater.GetSQLDBTypeForCSharpType(type), allowNulls, args);
    }

    /// <summary>
    /// Creates and runs an ALTER TABLE SQL statement that adds a new column to the table
    /// </summary>
    /// <param name="name">The unqualified name for the new column e.g. "MyCol2"</param>
    /// <param name="databaseType">The proprietary SQL data type for the new column</param>
    /// <param name="allowNulls">True to allow null</param>
    /// <param name="timeoutInSeconds">The length of time to wait in seconds before giving up (See <see cref="DbCommand.CommandTimeout"/>)</param>
    public void AddColumn(string name, string databaseType, bool allowNulls, int timeoutInSeconds)
    {
        AddColumn(name,databaseType,allowNulls,new DatabaseOperationArgs{TimeoutInSeconds = timeoutInSeconds});
    }

    public void AddColumn(string name, string databaseType, bool allowNulls, DatabaseOperationArgs args)
    {
        Helper.AddColumn(args,this, name, databaseType, allowNulls);
    }

    /// <summary>
    /// Creates and runs an ALTER TABLE SQL statement to drop the given column from the table
    /// </summary>
    /// <param name="column">The column to drop</param>
    public void DropColumn(DiscoveredColumn column)
    {
        using var connection = Database.Server.GetManagedConnection();
        Helper.DropColumn(connection.Connection, column);
    }

    /// <summary>
    /// Creates a new object for bulk inserting records into the table.  You should use a using block since <see cref="IBulkCopy"/> is <see cref="IDisposable"/>.
    /// Depending on implementation, records may not be committed to the server until the <see cref="IBulkCopy"/> is disposed.
    /// </summary>
    /// <param name="transaction">Optional - records inserted should form part of the supplied ongoing transaction</param>
    /// <returns></returns>
<<<<<<< HEAD
    public IBulkCopy BeginBulkInsert(IManagedTransaction transaction = null) => BeginBulkInsert(CultureInfo.CurrentCulture, transaction);
=======
    public IBulkCopy BeginBulkInsert(IManagedTransaction? transaction = null) => BeginBulkInsert(CultureInfo.CurrentCulture, transaction);
>>>>>>> 00b3da20

    /// <summary>
    /// Creates a new object for bulk inserting records into the table.  You should use a using block since <see cref="IBulkCopy"/> is <see cref="IDisposable"/>.
    /// Depending on implementation, records may not be committed to the server until the <see cref="IBulkCopy"/> is disposed.
    /// </summary>
    /// <param name="culture"></param>
    /// <param name="transaction">Optional - records inserted should form part of the supplied ongoing transaction</param>
    /// <returns></returns>
    public IBulkCopy BeginBulkInsert(CultureInfo culture,IManagedTransaction? transaction = null)
    {
        Database.Server.EnableAsync();
        var connection = Database.Server.GetManagedConnection(transaction);
        return Helper.BeginBulkInsert(this, connection,culture);
    }

    /// <summary>
    /// Creates and runs a TRUNCATE TABLE SQL statement to delete all rows from the table.  Depending on DBMS and table constraints this might fail (e.g. if there are
    /// foreign key constraints on the table).
    /// </summary>
    public void Truncate()
    {
        Helper.TruncateTable(this);
    }

    /// <summary>
    /// Deletes all EXACT duplicate rows from the table leaving only unique records.  This is method may not be transaction/threadsafe
    /// </summary>
    /// <param name="timeoutInSeconds">The length of time to allow for the command to complete (See <see cref="DbCommand.CommandTimeout"/>)</param>
    public void MakeDistinct(int timeoutInSeconds=30)
    {
        MakeDistinct(new DatabaseOperationArgs {TimeoutInSeconds = timeoutInSeconds});
    }

    /// <summary>
    /// Deletes all EXACT duplicate rows from the table leaving only unique records.  This is method may not be transaction/threadsafe
    /// </summary>
    /// <param name="args">Options for timeout, transaction etc</param>
    public void MakeDistinct(DatabaseOperationArgs args)
    {
        Helper.MakeDistinct(args,this);
    }


    /// <summary>
    /// <para>Scripts the table columns, optionally adjusting for nullability / identity etc.  Optionally translates the SQL to run and create a table in a different
    /// database / database language / table name</para>
    /// 
    /// <para>Does not include foreign key constraints, dependant tables, CHECK constraints etc</para>
    /// </summary>
    /// <param name="dropPrimaryKeys">True if the resulting script should exclude any primary keys</param>
    /// <param name="dropNullability">True if the resulting script should always allow nulls into columns</param>
    /// <param name="convertIdentityToInt">True if the resulting script should replace identity columns with int in the generated SQL</param>
    /// <param name="toCreateTable">Optional, If provided the SQL generated will be adjusted to create the alternate table instead (which could include going cross server type e.g. MySql to Sql Server)
    /// <para>When using this parameter the table must not exist yet, use destinationDiscoveredDatabase.ExpectTable("MyYetToExistTable")</para></param>
    /// <returns></returns>
<<<<<<< HEAD
    public string ScriptTableCreation(bool dropPrimaryKeys, bool dropNullability, bool convertIdentityToInt, DiscoveredTable toCreateTable = null) => Helper.ScriptTableCreation(this, dropPrimaryKeys, dropNullability, convertIdentityToInt, toCreateTable);
=======
    public string ScriptTableCreation(bool dropPrimaryKeys, bool dropNullability, bool convertIdentityToInt, DiscoveredTable? toCreateTable = null) => Helper.ScriptTableCreation(this, dropPrimaryKeys, dropNullability, convertIdentityToInt, toCreateTable);
>>>>>>> 00b3da20

    /// <summary>
    /// Issues a database command to rename the table on the database server.
    /// </summary>
    /// <param name="newName"></param>
    public void Rename(string newName)
    {
        using var connection = Database.Server.GetManagedConnection();
        Helper.RenameTable(this,newName,connection);
        TableName = newName;
    }

    /// <summary>
    /// Creates a primary key on the table if none exists yet
    /// </summary>
    /// <param name="discoverColumns">Columns that should become part of the primary key</param>
    public void CreatePrimaryKey(params DiscoveredColumn[] discoverColumns)
    {
        CreatePrimaryKey(new DatabaseOperationArgs(), discoverColumns);
    }

    /// <summary>
    /// Creates a primary key on the table if none exists yet
    /// </summary>
    /// <param name="timeoutInSeconds">The number of seconds to wait for the operation to complete</param>
    /// <param name="discoverColumns">Columns that should become part of the primary key</param>
    public void CreatePrimaryKey(int timeoutInSeconds, params DiscoveredColumn[] discoverColumns)
    {
        CreatePrimaryKey(new DatabaseOperationArgs {TimeoutInSeconds = timeoutInSeconds}, discoverColumns);
    }

    /// <summary>
    /// Creates a primary key on the table if none exists yet
    /// </summary>
    /// <param name="transaction">Optional ongoing transaction to use (leave null if not needed)</param>
    /// <param name="token">Token for cancelling the command mid execution (leave null if not needed)</param>
    /// <param name="timeoutInSeconds">The number of seconds to wait for the operation to complete</param>
    /// <param name="discoverColumns">Columns that should become part of the primary key</param>
    public void CreatePrimaryKey(IManagedTransaction? transaction, CancellationToken token, int timeoutInSeconds, params DiscoveredColumn[] discoverColumns)
    {
        Helper.CreatePrimaryKey(new DatabaseOperationArgs{
            TransactionIfAny = transaction,
            CancellationToken = token,
            TimeoutInSeconds = timeoutInSeconds
        }, this, discoverColumns);
    }


    public void CreatePrimaryKey(DatabaseOperationArgs args, params DiscoveredColumn[] discoverColumns)
    {
        Helper.CreatePrimaryKey(args,this, discoverColumns);
    }

    /// <summary>
    /// Inserts the values specified into the database table and returns the last autonum identity generated (or 0 if none present)
    /// </summary>
    /// <param name="toInsert"></param>
    /// <param name="transaction"></param>
    /// <returns></returns>
<<<<<<< HEAD
    public int Insert(Dictionary<DiscoveredColumn,object> toInsert, IManagedTransaction transaction = null) => Insert(toInsert, null, transaction);
=======
    public int Insert(Dictionary<DiscoveredColumn, object> toInsert, IManagedTransaction? transaction = null) => Insert(toInsert, null, transaction);
>>>>>>> 00b3da20

    /// <summary>
    /// Inserts the values specified into the database table and returns the last autonum identity generated (or 0 if none present)
    /// </summary>
    /// <param name="toInsert"></param>
    /// <param name="culture"></param>
    /// <param name="transaction"></param>
    /// <returns></returns>
    public int Insert(Dictionary<DiscoveredColumn, object> toInsert, CultureInfo? culture, IManagedTransaction? transaction = null)
    {
        var syntaxHelper = GetQuerySyntaxHelper();
        var server = Database.Server;

        var _parameterNames = syntaxHelper.GetParameterNamesFor(toInsert.Keys.ToArray(), static c => c.GetRuntimeName());

        using var connection = Database.Server.GetManagedConnection(transaction);
        var sql =
            $"INSERT INTO {GetFullyQualifiedName()}({string.Join(",", toInsert.Keys.Select(c => syntaxHelper.EnsureWrapped(c.GetRuntimeName())))}) VALUES ({string.Join(",", toInsert.Keys.Select(c => _parameterNames[c]))})";

        using var cmd = server.Helper.GetCommand(sql, connection.Connection, connection.Transaction);
        foreach (var p in toInsert
                     .Select(kvp => new { kvp, parameter = server.Helper.GetParameter(_parameterNames[kvp.Key]) })
                     .Select(t =>
                         GetQuerySyntaxHelper().GetParameter(t.parameter, t.kvp.Key, t.kvp.Value, culture)))
            cmd.Parameters.Add(p);

        return Helper.ExecuteInsertReturningIdentity(this, cmd, connection.ManagedTransaction);
    }

    /// <summary>
    /// Overload which will discover the columns by name for you.
    /// </summary>
    /// <param name="toInsert"></param>
    /// <param name="transaction">ongoing transaction this insert should be part of</param>
    /// <returns></returns>
<<<<<<< HEAD
    public int Insert(Dictionary<string, object> toInsert, IManagedTransaction transaction = null) => Insert(toInsert,null, transaction);
=======
    public int Insert(Dictionary<string, object> toInsert, IManagedTransaction? transaction = null) => Insert(toInsert,null, transaction);
>>>>>>> 00b3da20

    /// <summary>
    /// Overload which will discover the columns by name for you.
    /// </summary>
    /// <param name="toInsert"></param>
    /// <param name="culture"></param>
    /// <param name="transaction">ongoing transaction this insert should be part of</param>
    /// <returns></returns>
    public int Insert(Dictionary<string, object> toInsert, CultureInfo? culture, IManagedTransaction? transaction = null)
    {
        var cols = DiscoverColumns(transaction);

        var foundColumns = new Dictionary<DiscoveredColumn, object>();

        foreach (var k in toInsert.Keys)
        {
            var match =
                cols.SingleOrDefault(c => c.GetRuntimeName().Equals(k, StringComparison.InvariantCultureIgnoreCase)) ??
                throw new ColumnMappingException(string.Format(
                    FAnsiStrings
                        .DiscoveredTable_Insert_Insert_failed__could_not_find_column_called___0___in_table___1__, k,
                    TableName));

            foundColumns.Add(match,toInsert[k]);
        }

        return Insert(foundColumns, culture,transaction);
    }
    /// <summary>
    /// See <see cref="DiscoveredServerHelper.GetCommand"/>
    /// </summary>
<<<<<<< HEAD
    public DbCommand GetCommand(string s, DbConnection con, DbTransaction transaction = null) => Database.Server.Helper.GetCommand(s, con, transaction);
=======
    public DbCommand GetCommand(string s, DbConnection con, DbTransaction? transaction = null) => Database.Server.Helper.GetCommand(s, con, transaction);
>>>>>>> 00b3da20

    /// <summary>
    /// Returns all foreign keys where this table is the parent table (i.e. the primary key table).
    /// </summary>
    /// <param name="transaction"></param>
    /// <returns></returns>
    public DiscoveredRelationship[] DiscoverRelationships(IManagedTransaction? transaction = null)
    {
        using var connection = Database.Server.GetManagedConnection(transaction);
        return Helper.DiscoverRelationships(this, connection.Connection,transaction);
    }

    /// <summary>
    /// Based on table name, schema, database and TableType
    /// </summary>
    /// <param name="other"></param>
    /// <returns></returns>
    public bool Equals(DiscoveredTable? other)
    {
        if (other is null) return false;

        return
            string.Equals(TableName, other.TableName, StringComparison.OrdinalIgnoreCase)
            && string.Equals(GetSchemaWithDefaultForNull(), other.GetSchemaWithDefaultForNull(), StringComparison.OrdinalIgnoreCase)
            && Equals(Database, other.Database) && TableType == other.TableType;
    }

<<<<<<< HEAD
    private string GetSchemaWithDefaultForNull() =>
=======
    private string? GetSchemaWithDefaultForNull() =>
>>>>>>> 00b3da20
        //for "dbo, "" and null are all considered the same
        string.IsNullOrWhiteSpace(Schema) ? GetQuerySyntaxHelper().GetDefaultSchemaIfAny() : Schema;

    /// <summary>
    /// Based on table name, schema, database and TableType
    /// </summary>
    /// <param name="obj"></param>
    /// <returns></returns>
    public override bool Equals(object? obj)
    {
        if (obj is null) return false;
        if (ReferenceEquals(this, obj)) return true;
        if (obj.GetType() != GetType()) return false;

        return Equals((DiscoveredTable)obj);
    }

    /// <summary>
    /// Based on table name, schema, database and TableType
    /// </summary>
    /// <returns></returns>
    public override int GetHashCode()
    {
        unchecked
        {
            var hashCode =  StringComparer.OrdinalIgnoreCase.GetHashCode(GetSchemaWithDefaultForNull()??string.Empty);
            hashCode = (hashCode * 397) ^ (Database != null ? Database.GetHashCode() : 0);
            hashCode = (hashCode * 397) ^ (int)TableType;
            return hashCode;
        }
    }

<<<<<<< HEAD
    public DiscoveredRelationship AddForeignKey(DiscoveredColumn foreignKey, DiscoveredColumn primaryKey, bool cascadeDeletes,string constraintName = null, DatabaseOperationArgs args = null) => AddForeignKey(new Dictionary<DiscoveredColumn,DiscoveredColumn>{{foreignKey,primaryKey}},cascadeDeletes,constraintName,args);
=======
    public DiscoveredRelationship AddForeignKey(DiscoveredColumn foreignKey, DiscoveredColumn primaryKey, bool cascadeDeletes,string? constraintName = null, DatabaseOperationArgs? args = null) => AddForeignKey(new Dictionary<DiscoveredColumn,DiscoveredColumn>{{foreignKey,primaryKey}},cascadeDeletes,constraintName,args);
>>>>>>> 00b3da20

    /// <summary>
    /// 
    /// </summary>
    /// <param name="foreignKeyPairs">
    /// Key is the foreign key column (and the table the constraint will be put on).
    /// Value is the primary key table column (which the constraint reference points to)</param>
    /// <param name="cascadeDeletes"></param>
    /// <param name="constraintName">Specify an explicit name for the foreign key, leave null to pick one arbitrarily</param>
    /// <param name="args">Options for timeout, transaction etc</param>
    /// <returns></returns>
    public DiscoveredRelationship AddForeignKey(Dictionary<DiscoveredColumn, DiscoveredColumn> foreignKeyPairs,
<<<<<<< HEAD
        bool cascadeDeletes,string constraintName = null, DatabaseOperationArgs args = null) =>
=======
        bool cascadeDeletes,string? constraintName = null, DatabaseOperationArgs? args = null) =>
>>>>>>> 00b3da20
        Helper.AddForeignKey(args??new DatabaseOperationArgs(),foreignKeyPairs, cascadeDeletes,constraintName);
}<|MERGE_RESOLUTION|>--- conflicted
+++ resolved
@@ -41,11 +41,7 @@
     /// 
     /// <para>Null if not supported by the DBMS (e.g. MySql)</para>
     /// </summary>
-<<<<<<< HEAD
-    public readonly string Schema;
-=======
     public readonly string? Schema;
->>>>>>> 00b3da20
 
     /// <summary>
     /// Whether the table referenced is a normal table, view or table valued function (see derived class <see cref="DiscoveredTableValuedFunction"/>)
@@ -92,11 +88,7 @@
     /// Returns the unqualified name of the table e.g. "MyTable"
     /// </summary>
     /// <returns></returns>
-<<<<<<< HEAD
-    public virtual string GetRuntimeName() => QuerySyntaxHelper.GetRuntimeName(TableName);
-=======
     public virtual string? GetRuntimeName() => QuerySyntaxHelper.GetRuntimeName(TableName);
->>>>>>> 00b3da20
 
     /// <summary>
     /// Returns the fully qualified (including schema if appropriate) name of the table e.g. [MyDb].dbo.[MyTable] or `MyDb`.`MyTable`
@@ -108,11 +100,7 @@
     /// Returns the wrapped e.g. "[MyTbl]" name of the table including escaping e.g. if you wanted to name a table "][nquisitor" (which would return "[]][nquisitor]").  Use <see cref="GetFullyQualifiedName()"/> to return the full name including table/database/schema.
     /// </summary>
     /// <returns></returns>
-<<<<<<< HEAD
-    public string GetWrappedName() => QuerySyntaxHelper.EnsureWrapped(GetRuntimeName());
-=======
     public string? GetWrappedName() => QuerySyntaxHelper.EnsureWrapped(GetRuntimeName());
->>>>>>> 00b3da20
 
     /// <summary>
     /// Connects to the server and returns a list of columns found in the table as <see cref="DiscoveredColumn"/>.
@@ -172,11 +160,7 @@
     /// schema of the <see cref="DiscoveredTable"/></param>
     /// <param name="transaction">Optional - if set the connection to fetch the data will be sent on the connection on which the current <paramref name="transaction"/> is open</param>
     /// <returns></returns>
-<<<<<<< HEAD
-    public DataTable GetDataTable(int topX = int.MaxValue,bool enforceTypesAndNullness = true, IManagedTransaction transaction = null) => GetDataTable(new DatabaseOperationArgs {TransactionIfAny = transaction},topX,enforceTypesAndNullness);
-=======
     public DataTable GetDataTable(int topX = int.MaxValue,bool enforceTypesAndNullness = true, IManagedTransaction? transaction = null) => GetDataTable(new DatabaseOperationArgs {TransactionIfAny = transaction},topX,enforceTypesAndNullness);
->>>>>>> 00b3da20
 
     public DataTable GetDataTable(DatabaseOperationArgs args,int topX = int.MaxValue, bool enforceTypesAndNullness = true)
     {
@@ -204,11 +188,7 @@
         Helper.DropTable(connection.Connection,this);
     }
 
-<<<<<<< HEAD
-    public int GetRowCount(IManagedTransaction transaction = null) => GetRowCount(new DatabaseOperationArgs { TransactionIfAny = transaction});
-=======
     public int GetRowCount(IManagedTransaction? transaction = null) => GetRowCount(new DatabaseOperationArgs { TransactionIfAny = transaction});
->>>>>>> 00b3da20
 
     /// <summary>
     /// Returns the estimated number of rows in the table.  This may use a short cut e.g. consulting sys.partitions in Sql
@@ -223,11 +203,7 @@
     /// </summary>
     /// <param name="transaction">Optional - if set the query will be sent on the connection on which the current <paramref name="transaction"/> is open</param>
     /// <returns></returns>
-<<<<<<< HEAD
-    public bool IsEmpty(IManagedTransaction transaction = null) => IsEmpty(new DatabaseOperationArgs {TransactionIfAny = transaction});
-=======
     public bool IsEmpty(IManagedTransaction? transaction = null) => IsEmpty(new DatabaseOperationArgs {TransactionIfAny = transaction});
->>>>>>> 00b3da20
 
     /// <summary>
     /// Returns true if there are no rows in the table
@@ -293,11 +269,7 @@
     /// </summary>
     /// <param name="transaction">Optional - records inserted should form part of the supplied ongoing transaction</param>
     /// <returns></returns>
-<<<<<<< HEAD
-    public IBulkCopy BeginBulkInsert(IManagedTransaction transaction = null) => BeginBulkInsert(CultureInfo.CurrentCulture, transaction);
-=======
     public IBulkCopy BeginBulkInsert(IManagedTransaction? transaction = null) => BeginBulkInsert(CultureInfo.CurrentCulture, transaction);
->>>>>>> 00b3da20
 
     /// <summary>
     /// Creates a new object for bulk inserting records into the table.  You should use a using block since <see cref="IBulkCopy"/> is <see cref="IDisposable"/>.
@@ -353,11 +325,7 @@
     /// <param name="toCreateTable">Optional, If provided the SQL generated will be adjusted to create the alternate table instead (which could include going cross server type e.g. MySql to Sql Server)
     /// <para>When using this parameter the table must not exist yet, use destinationDiscoveredDatabase.ExpectTable("MyYetToExistTable")</para></param>
     /// <returns></returns>
-<<<<<<< HEAD
-    public string ScriptTableCreation(bool dropPrimaryKeys, bool dropNullability, bool convertIdentityToInt, DiscoveredTable toCreateTable = null) => Helper.ScriptTableCreation(this, dropPrimaryKeys, dropNullability, convertIdentityToInt, toCreateTable);
-=======
     public string ScriptTableCreation(bool dropPrimaryKeys, bool dropNullability, bool convertIdentityToInt, DiscoveredTable? toCreateTable = null) => Helper.ScriptTableCreation(this, dropPrimaryKeys, dropNullability, convertIdentityToInt, toCreateTable);
->>>>>>> 00b3da20
 
     /// <summary>
     /// Issues a database command to rename the table on the database server.
@@ -417,11 +385,7 @@
     /// <param name="toInsert"></param>
     /// <param name="transaction"></param>
     /// <returns></returns>
-<<<<<<< HEAD
-    public int Insert(Dictionary<DiscoveredColumn,object> toInsert, IManagedTransaction transaction = null) => Insert(toInsert, null, transaction);
-=======
     public int Insert(Dictionary<DiscoveredColumn, object> toInsert, IManagedTransaction? transaction = null) => Insert(toInsert, null, transaction);
->>>>>>> 00b3da20
 
     /// <summary>
     /// Inserts the values specified into the database table and returns the last autonum identity generated (or 0 if none present)
@@ -457,11 +421,7 @@
     /// <param name="toInsert"></param>
     /// <param name="transaction">ongoing transaction this insert should be part of</param>
     /// <returns></returns>
-<<<<<<< HEAD
-    public int Insert(Dictionary<string, object> toInsert, IManagedTransaction transaction = null) => Insert(toInsert,null, transaction);
-=======
     public int Insert(Dictionary<string, object> toInsert, IManagedTransaction? transaction = null) => Insert(toInsert,null, transaction);
->>>>>>> 00b3da20
 
     /// <summary>
     /// Overload which will discover the columns by name for you.
@@ -493,11 +453,7 @@
     /// <summary>
     /// See <see cref="DiscoveredServerHelper.GetCommand"/>
     /// </summary>
-<<<<<<< HEAD
-    public DbCommand GetCommand(string s, DbConnection con, DbTransaction transaction = null) => Database.Server.Helper.GetCommand(s, con, transaction);
-=======
     public DbCommand GetCommand(string s, DbConnection con, DbTransaction? transaction = null) => Database.Server.Helper.GetCommand(s, con, transaction);
->>>>>>> 00b3da20
 
     /// <summary>
     /// Returns all foreign keys where this table is the parent table (i.e. the primary key table).
@@ -525,11 +481,7 @@
             && Equals(Database, other.Database) && TableType == other.TableType;
     }
 
-<<<<<<< HEAD
-    private string GetSchemaWithDefaultForNull() =>
-=======
     private string? GetSchemaWithDefaultForNull() =>
->>>>>>> 00b3da20
         //for "dbo, "" and null are all considered the same
         string.IsNullOrWhiteSpace(Schema) ? GetQuerySyntaxHelper().GetDefaultSchemaIfAny() : Schema;
 
@@ -562,11 +514,7 @@
         }
     }
 
-<<<<<<< HEAD
-    public DiscoveredRelationship AddForeignKey(DiscoveredColumn foreignKey, DiscoveredColumn primaryKey, bool cascadeDeletes,string constraintName = null, DatabaseOperationArgs args = null) => AddForeignKey(new Dictionary<DiscoveredColumn,DiscoveredColumn>{{foreignKey,primaryKey}},cascadeDeletes,constraintName,args);
-=======
     public DiscoveredRelationship AddForeignKey(DiscoveredColumn foreignKey, DiscoveredColumn primaryKey, bool cascadeDeletes,string? constraintName = null, DatabaseOperationArgs? args = null) => AddForeignKey(new Dictionary<DiscoveredColumn,DiscoveredColumn>{{foreignKey,primaryKey}},cascadeDeletes,constraintName,args);
->>>>>>> 00b3da20
 
     /// <summary>
     /// 
@@ -579,10 +527,6 @@
     /// <param name="args">Options for timeout, transaction etc</param>
     /// <returns></returns>
     public DiscoveredRelationship AddForeignKey(Dictionary<DiscoveredColumn, DiscoveredColumn> foreignKeyPairs,
-<<<<<<< HEAD
-        bool cascadeDeletes,string constraintName = null, DatabaseOperationArgs args = null) =>
-=======
         bool cascadeDeletes,string? constraintName = null, DatabaseOperationArgs? args = null) =>
->>>>>>> 00b3da20
         Helper.AddForeignKey(args??new DatabaseOperationArgs(),foreignKeyPairs, cascadeDeletes,constraintName);
 }