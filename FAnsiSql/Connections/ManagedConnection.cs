﻿using System.Data;
using System.Data.Common;
using System.Diagnostics;
using FAnsi.Discovery;

namespace FAnsi.Connections;

/// <inheritdoc/>
public class ManagedConnection : IManagedConnection
{
    /// <inheritdoc/>
    public DbConnection Connection { get; private set; }

    /// <inheritdoc/>
    public DbTransaction Transaction { get; private set; }

    /// <inheritdoc/>
    public IManagedTransaction ManagedTransaction { get; private set; }

    /// <inheritdoc/>
    public bool CloseOnDispose { get; set; }
<<<<<<< HEAD
        
    internal ManagedConnection(DiscoveredServer discoveredServer, IManagedTransaction managedTransaction)
    {
        //get a new connection or use the existing one within the transaction
        Connection = discoveredServer.GetConnection(managedTransaction);

=======

    internal ManagedConnection(DiscoveredServer discoveredServer, IManagedTransaction managedTransaction)
    {
        //get a new connection or use the existing one within the transaction
        Connection = discoveredServer.GetConnection(managedTransaction);

>>>>>>> 7107c7b0
        //if there is a transaction, also store the transaction
        ManagedTransaction = managedTransaction;
        Transaction = managedTransaction?.Transaction;

        //if there isn't a transaction then we opened a new connection so we had better remember to close it again
        if(managedTransaction == null)
        {
            CloseOnDispose = true;
            Debug.Assert(Connection.State == ConnectionState.Closed);
            Connection.Open();
        }
    }

    public ManagedConnection Clone()
    {
        return (ManagedConnection) MemberwiseClone();
    }

    /// <summary>
    /// Closes and disposes the DbConnection unless this class is part of an <see cref="IManagedTransaction"/>
    /// </summary>
    public void Dispose()
    {
        if (CloseOnDispose)
            Connection.Dispose();
    }
}<|MERGE_RESOLUTION|>--- conflicted
+++ resolved
@@ -19,21 +19,12 @@
 
     /// <inheritdoc/>
     public bool CloseOnDispose { get; set; }
-<<<<<<< HEAD
-        
-    internal ManagedConnection(DiscoveredServer discoveredServer, IManagedTransaction managedTransaction)
-    {
-        //get a new connection or use the existing one within the transaction
-        Connection = discoveredServer.GetConnection(managedTransaction);
-
-=======
 
     internal ManagedConnection(DiscoveredServer discoveredServer, IManagedTransaction managedTransaction)
     {
         //get a new connection or use the existing one within the transaction
         Connection = discoveredServer.GetConnection(managedTransaction);
 
->>>>>>> 7107c7b0
         //if there is a transaction, also store the transaction
         ManagedTransaction = managedTransaction;
         Transaction = managedTransaction?.Transaction;
