--- conflicted
+++ resolved
@@ -19,13 +19,8 @@
     <None Include="Discovery\TypeTranslation\TypeTranslation.cd" />
   </ItemGroup>
   <ItemGroup>
-<<<<<<< HEAD
-    <PackageReference Include="HIC.TypeGuesser" Version="0.0.4" />
+    <PackageReference Include="HIC.TypeGuesser" Version="0.0.5" />
     <PackageReference Include="System.ComponentModel.Composition" Version="4.7.0" />
-=======
-    <PackageReference Include="HIC.TypeGuesser" Version="0.0.5" />
-    <PackageReference Include="System.ComponentModel.Composition" Version="4.5.0" />
->>>>>>> c41d5273
   </ItemGroup>
   <ItemGroup>
     <Compile Update="FAnsiStrings.Designer.cs">
