<Project Sdk="Microsoft.NET.Sdk">
  <PropertyGroup>
    <id>HIC.FAnsiSql</id>
    <PackageId>HIC.FAnsiSql</PackageId>
    <version>0.0.7</version>
    <title>HIC.FAnsiSql</title>
    <authors>Health Informatics Centre - University of Dundee</authors>
    <owners>Health Informatics Centre - University of Dundee</owners>
    <PackageProjectUrl>https://github.com/HicServices/FAnsiSql</PackageProjectUrl>
    <PackageLicenseExpression>GPL-3.0-or-later</PackageLicenseExpression>
    <PackageRequireLicenseAcceptance>false</PackageRequireLicenseAcceptance>
    <description>FAnsiSql is a database management/ETL library that allows you to perform common SQL operations without having to know which Database Management System (DBMS) you are targetting (e.g. Sql Server, My Sql, Oracle).</description>
    <copyright>Copyright 2019</copyright>
    <PackageTags>Ansi,SQL</PackageTags>
    <TargetFramework>net6.0</TargetFramework>
    <AssemblyTitle>HIC.FAnsiSql</AssemblyTitle>
    <Company>Health Informatics Centre, University of Dundee</Company>
    <Product>HIC.FAnsiSql</Product>
    <Description>FAnsiSql is a database management/ETL library that allows you to perform common SQL operations without having to know which Database Management System (DBMS) you are targetting (e.g. Sql Server, My Sql, Oracle).</Description>
    <Copyright>Copyright ©  2019</Copyright>
    <GenerateAssemblyInfo>false</GenerateAssemblyInfo>
    <GenerateDocumentationFile>true</GenerateDocumentationFile>
    <NoWarn>CS1591</NoWarn>
  </PropertyGroup>
  <PropertyGroup Condition=" '$(Configuration)|$(Platform)' == 'Debug|AnyCPU' ">
    <WarningLevel>1</WarningLevel>
  </PropertyGroup>
  <ItemGroup>
    <Compile Include="..\SharedAssemblyInfo.cs" Link="SharedAssemblyInfo.cs" />
  </ItemGroup>
  <ItemGroup>
    <None Include="Discovery\TypeTranslation\TypeTranslation.cd" />
  </ItemGroup>
  <ItemGroup>
    <PackageReference Include="HIC.TypeGuesser" Version="1.0.3" />
    <PackageReference Include="Microsoft.Data.SqlClient" Version="5.1.1" />
    <PackageReference Include="MySqlConnector" Version="2.2.6" />
<<<<<<< HEAD
    <PackageReference Include="Npgsql" Version="7.0.2" />
    <PackageReference Include="Oracle.ManagedDataAccess.Core" Version="3.21.100" />
=======
    <PackageReference Include="Npgsql" Version="7.0.4" />
    <PackageReference Include="Oracle.ManagedDataAccess.Core" Version="2.19.101" />
>>>>>>> eaa8931b
  </ItemGroup>
  <ItemGroup>
    <Compile Update="FAnsiStrings.Designer.cs">
      <DesignTime>True</DesignTime>
      <AutoGen>True</AutoGen>
      <DependentUpon>FAnsiStrings.resx</DependentUpon>
    </Compile>
    <Compile Update="SR.Designer.cs">
      <DependentUpon>SR.resx</DependentUpon>
      <DesignTime>True</DesignTime>
      <AutoGen>True</AutoGen>
    </Compile>
  </ItemGroup>
  <ItemGroup>
    <EmbeddedResource Update="FAnsiStrings.resx">
      <Generator>PublicResXFileCodeGenerator</Generator>
      <LastGenOutput>FAnsiStrings.Designer.cs</LastGenOutput>
    </EmbeddedResource>
    <EmbeddedResource Update="SR.resx">
      <SubType>Designer</SubType>
      <LastGenOutput>SR.Designer.cs</LastGenOutput>
      <Generator>ResXFileCodeGenerator</Generator>
    </EmbeddedResource>
  </ItemGroup>
  <ItemGroup>
    <Folder Include="Aggregation\" />
    <Folder Include="Update\" />
  </ItemGroup>
</Project><|MERGE_RESOLUTION|>--- conflicted
+++ resolved
@@ -35,13 +35,8 @@
     <PackageReference Include="HIC.TypeGuesser" Version="1.0.3" />
     <PackageReference Include="Microsoft.Data.SqlClient" Version="5.1.1" />
     <PackageReference Include="MySqlConnector" Version="2.2.6" />
-<<<<<<< HEAD
-    <PackageReference Include="Npgsql" Version="7.0.2" />
+    <PackageReference Include="Npgsql" Version="7.0.4" />
     <PackageReference Include="Oracle.ManagedDataAccess.Core" Version="3.21.100" />
-=======
-    <PackageReference Include="Npgsql" Version="7.0.4" />
-    <PackageReference Include="Oracle.ManagedDataAccess.Core" Version="2.19.101" />
->>>>>>> eaa8931b
   </ItemGroup>
   <ItemGroup>
     <Compile Update="FAnsiStrings.Designer.cs">
