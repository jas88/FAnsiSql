<Project Sdk="Microsoft.NET.Sdk">
  <PropertyGroup>
    <id>HIC.FAnsiSql</id>
    <PackageId>HIC.FAnsiSql</PackageId>
    <version>0.0.7</version>
    <title>HIC.FAnsiSql</title>
    <authors>Health Informatics Centre - University of Dundee</authors>
    <owners>Health Informatics Centre - University of Dundee</owners>
    <PackageProjectUrl>https://github.com/HicServices/FAnsiSql</PackageProjectUrl>
    <PackageLicenseExpression>GPL-3.0-or-later</PackageLicenseExpression>
    <PackageRequireLicenseAcceptance>false</PackageRequireLicenseAcceptance>
    <description>FAnsiSql is a database management/ETL library that allows you to perform common SQL operations without having to know which Database Management System (DBMS) you are targetting (e.g. Sql Server, My Sql, Oracle).</description>
    <PackageTags>Ansi,SQL</PackageTags>
    <TargetFramework>net8.0</TargetFramework>
    <AssemblyTitle>HIC.FAnsiSql</AssemblyTitle>
    <Company>Health Informatics Centre, University of Dundee</Company>
    <Product>HIC.FAnsiSql</Product>
    <Description>FAnsiSql is a database management/ETL library that allows you to perform common SQL operations without having to know which Database Management System (DBMS) you are targetting (e.g. Sql Server, My Sql, Oracle).</Description>
    <Copyright>Copyright ©  2019-2024</Copyright>
    <GenerateAssemblyInfo>false</GenerateAssemblyInfo>
    <GenerateDocumentationFile>true</GenerateDocumentationFile>
    <IsAotCompatible>true</IsAotCompatible>
    <NoWarn>CS1591</NoWarn>
    <NeutralLanguage>en-GB</NeutralLanguage>
	<DebugType>embedded</DebugType>
  </PropertyGroup>
  <PropertyGroup Condition=" '$(Configuration)|$(Platform)' == 'Debug|AnyCPU' ">
    <WarningLevel>1</WarningLevel>
  </PropertyGroup>
  <ItemGroup>
    <Compile Include="..\SharedAssemblyInfo.cs" Link="SharedAssemblyInfo.cs" />
  </ItemGroup>
  <ItemGroup>
    <None Include="Discovery\TypeTranslation\TypeTranslation.cd" />
  </ItemGroup>
  <ItemGroup>
<<<<<<< HEAD
    <PackageReference Include="HIC.TypeGuesser" Version="1.1.0" />
    <PackageReference Include="Microsoft.Data.SqlClient" Version="5.1.3" />
    <PackageReference Include="Microsoft.SourceLink.GitHub" Version="1.1.1">
      <IncludeAssets>runtime; build; native; contentfiles; analyzers; buildtransitive</IncludeAssets>
      <PrivateAssets>all</PrivateAssets>
    </PackageReference>
    <PackageReference Include="MySqlConnector" Version="2.2.7" />
    <PackageReference Include="Npgsql" Version="7.0.4" />
    <PackageReference Include="Oracle.ManagedDataAccess.Core" Version="3.21.110" />
=======
    <PackageReference Include="HIC.TypeGuesser" Version="1.2.3" />
    <PackageReference Include="Microsoft.Data.SqlClient" Version="5.1.5" />
    <PackageReference Include="Microsoft.SourceLink.GitHub" Version="8.0.0">
      <IncludeAssets>runtime; build; native; contentfiles; analyzers; buildtransitive</IncludeAssets>
      <PrivateAssets>all</PrivateAssets>
    </PackageReference>
    <PackageReference Include="MySqlConnector" Version="2.3.5" />
    <PackageReference Include="Npgsql" Version="8.0.2" />
    <PackageReference Include="Oracle.ManagedDataAccess.Core" Version="3.21.130" />
>>>>>>> b87a779b
  </ItemGroup>
  <ItemGroup>
    <Compile Update="FAnsiStrings.Designer.cs">
      <DesignTime>True</DesignTime>
      <AutoGen>True</AutoGen>
      <DependentUpon>FAnsiStrings.resx</DependentUpon>
    </Compile>
    <Compile Update="SR.Designer.cs">
      <DependentUpon>SR.resx</DependentUpon>
      <DesignTime>True</DesignTime>
      <AutoGen>True</AutoGen>
    </Compile>
  </ItemGroup>
  <ItemGroup>
    <EmbeddedResource Update="FAnsiStrings.resx">
      <Generator>PublicResXFileCodeGenerator</Generator>
      <LastGenOutput>FAnsiStrings.Designer.cs</LastGenOutput>
    </EmbeddedResource>
    <EmbeddedResource Update="SR.resx">
      <SubType>Designer</SubType>
      <LastGenOutput>SR.Designer.cs</LastGenOutput>
      <Generator>ResXFileCodeGenerator</Generator>
    </EmbeddedResource>
  </ItemGroup>
  <ItemGroup>
    <Folder Include="Aggregation\" />
    <Folder Include="Update\" />
  </ItemGroup>
</Project><|MERGE_RESOLUTION|>--- conflicted
+++ resolved
@@ -34,17 +34,6 @@
     <None Include="Discovery\TypeTranslation\TypeTranslation.cd" />
   </ItemGroup>
   <ItemGroup>
-<<<<<<< HEAD
-    <PackageReference Include="HIC.TypeGuesser" Version="1.1.0" />
-    <PackageReference Include="Microsoft.Data.SqlClient" Version="5.1.3" />
-    <PackageReference Include="Microsoft.SourceLink.GitHub" Version="1.1.1">
-      <IncludeAssets>runtime; build; native; contentfiles; analyzers; buildtransitive</IncludeAssets>
-      <PrivateAssets>all</PrivateAssets>
-    </PackageReference>
-    <PackageReference Include="MySqlConnector" Version="2.2.7" />
-    <PackageReference Include="Npgsql" Version="7.0.4" />
-    <PackageReference Include="Oracle.ManagedDataAccess.Core" Version="3.21.110" />
-=======
     <PackageReference Include="HIC.TypeGuesser" Version="1.2.3" />
     <PackageReference Include="Microsoft.Data.SqlClient" Version="5.1.5" />
     <PackageReference Include="Microsoft.SourceLink.GitHub" Version="8.0.0">
@@ -54,7 +43,6 @@
     <PackageReference Include="MySqlConnector" Version="2.3.5" />
     <PackageReference Include="Npgsql" Version="8.0.2" />
     <PackageReference Include="Oracle.ManagedDataAccess.Core" Version="3.21.130" />
->>>>>>> b87a779b
   </ItemGroup>
   <ItemGroup>
     <Compile Update="FAnsiStrings.Designer.cs">
