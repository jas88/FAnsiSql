<Project Sdk="Microsoft.NET.Sdk">
  <PropertyGroup>
    <id>HIC.FAnsiSql</id>
    <PackageId>HIC.FAnsiSql</PackageId>
    <version>0.0.7</version>
    <title>HIC.FAnsiSql</title>
    <authors>Health Informatics Centre - University of Dundee</authors>
    <owners>Health Informatics Centre - University of Dundee</owners>
    <PackageProjectUrl>https://github.com/HicServices/FAnsiSql</PackageProjectUrl>
    <PackageLicenseExpression>GPL-3.0-or-later</PackageLicenseExpression>
    <PackageRequireLicenseAcceptance>false</PackageRequireLicenseAcceptance>
    <description>FAnsiSql is a database management/ETL library that allows you to perform common SQL operations without having to know which Database Management System (DBMS) you are targetting (e.g. Sql Server, My Sql, Oracle).</description>
    <PackageTags>Ansi,SQL</PackageTags>
    <TargetFramework>net8.0</TargetFramework>
    <AssemblyTitle>HIC.FAnsiSql</AssemblyTitle>
    <Company>Health Informatics Centre, University of Dundee</Company>
    <Product>HIC.FAnsiSql</Product>
    <Description>FAnsiSql is a database management/ETL library that allows you to perform common SQL operations without having to know which Database Management System (DBMS) you are targetting (e.g. Sql Server, My Sql, Oracle).</Description>
    <Copyright>Copyright ©  2019-2024</Copyright>
    <GenerateAssemblyInfo>false</GenerateAssemblyInfo>
    <GenerateDocumentationFile>true</GenerateDocumentationFile>
    <IsAotCompatible>true</IsAotCompatible>
    <NoWarn>CS1591</NoWarn>
    <NeutralLanguage>en-GB</NeutralLanguage>
	<DebugType>embedded</DebugType>
  </PropertyGroup>
  <PropertyGroup Condition=" '$(Configuration)|$(Platform)' == 'Debug|AnyCPU' ">
    <WarningLevel>1</WarningLevel>
  </PropertyGroup>
  <ItemGroup>
    <Compile Include="..\SharedAssemblyInfo.cs" Link="SharedAssemblyInfo.cs" />
  </ItemGroup>
  <ItemGroup>
    <None Include="Discovery\TypeTranslation\TypeTranslation.cd" />
  </ItemGroup>
  <ItemGroup>
<<<<<<< HEAD
    <PackageReference Include="HIC.TypeGuesser" Version="1.2.2" />
    <PackageReference Include="Microsoft.Data.SqlClient" Version="5.1.5" />
=======
    <PackageReference Include="HIC.TypeGuesser" Version="1.2.3" />
    <PackageReference Include="Microsoft.Data.SqlClient" Version="5.2.0" />
>>>>>>> 00b3da20
    <PackageReference Include="Microsoft.SourceLink.GitHub" Version="8.0.0">
      <IncludeAssets>runtime; build; native; contentfiles; analyzers; buildtransitive</IncludeAssets>
      <PrivateAssets>all</PrivateAssets>
    </PackageReference>
    <PackageReference Include="MySqlConnector" Version="2.3.5" />
    <PackageReference Include="Npgsql" Version="8.0.2" />
    <PackageReference Include="Oracle.ManagedDataAccess.Core" Version="3.21.130" />
  </ItemGroup>
  <ItemGroup>
    <Compile Update="FAnsiStrings.Designer.cs">
      <DesignTime>True</DesignTime>
      <AutoGen>True</AutoGen>
      <DependentUpon>FAnsiStrings.resx</DependentUpon>
    </Compile>
    <Compile Update="SR.Designer.cs">
      <DependentUpon>SR.resx</DependentUpon>
      <DesignTime>True</DesignTime>
      <AutoGen>True</AutoGen>
    </Compile>
  </ItemGroup>
  <ItemGroup>
    <EmbeddedResource Update="FAnsiStrings.resx">
      <Generator>PublicResXFileCodeGenerator</Generator>
      <LastGenOutput>FAnsiStrings.Designer.cs</LastGenOutput>
    </EmbeddedResource>
    <EmbeddedResource Update="SR.resx">
      <SubType>Designer</SubType>
      <LastGenOutput>SR.Designer.cs</LastGenOutput>
      <Generator>ResXFileCodeGenerator</Generator>
    </EmbeddedResource>
  </ItemGroup>
  <ItemGroup>
    <Folder Include="Aggregation\" />
    <Folder Include="Update\" />
  </ItemGroup>
</Project><|MERGE_RESOLUTION|>--- conflicted
+++ resolved
@@ -34,13 +34,8 @@
     <None Include="Discovery\TypeTranslation\TypeTranslation.cd" />
   </ItemGroup>
   <ItemGroup>
-<<<<<<< HEAD
-    <PackageReference Include="HIC.TypeGuesser" Version="1.2.2" />
-    <PackageReference Include="Microsoft.Data.SqlClient" Version="5.1.5" />
-=======
     <PackageReference Include="HIC.TypeGuesser" Version="1.2.3" />
     <PackageReference Include="Microsoft.Data.SqlClient" Version="5.2.0" />
->>>>>>> 00b3da20
     <PackageReference Include="Microsoft.SourceLink.GitHub" Version="8.0.0">
       <IncludeAssets>runtime; build; native; contentfiles; analyzers; buildtransitive</IncludeAssets>
       <PrivateAssets>all</PrivateAssets>
