<?xml version="1.0" encoding="utf-8"?>
<package xmlns="http://schemas.microsoft.com/packaging/2013/05/nuspec.xsd">
  <metadata>
    <id>HIC.FAnsiSql</id>
    <version>$version$</version>
    <title>HIC.FAnsiSql</title>
    <authors>Health Informatics Centre - University of Dundee</authors>
    <owners>Health Informatics Centre - University of Dundee</owners>
    <projectUrl>https://github.com/HicServices/FAnsiSql</projectUrl>
    <license type="expression">GPL-3.0-or-later</license>
    <requireLicenseAcceptance>false</requireLicenseAcceptance>
    <description>FAnsiSql is a database management/ETL library that allows you to perform common SQL operations without having to know which Database Management System (DBMS) you are targetting (e.g. Sql Server, My Sql, Oracle).</description>
    <copyright>Copyright 2019</copyright>
    <tags>Ansi,SQL</tags>
    <dependencies>
      <group targetFramework=".NETStandard2.0">
<<<<<<< HEAD
      <dependency id="Microsoft.Data.SqlClient" version="3.0.1" />
      <dependency id="MySqlConnector" version="1.3.14" />
=======
      <dependency id="MySqlConnector" version="2.1.7" />
      <dependency id="Microsoft.Data.SqlClient" version="4.1.0" />
>>>>>>> 66088e6b
      <dependency id="Oracle.ManagedDataAccess.Core" version="2.19.101" />
      <dependency id="System.ComponentModel.Composition" version="6.0.0" />
      <dependency id="HIC.TypeGuesser" version="1.0.2" />
<<<<<<< HEAD
      <dependency id="Npgsql" version="5.0.10" />
=======
      <dependency id="Npgsql" version="6.0.3" />
>>>>>>> 66088e6b
      </group>
    </dependencies>
  </metadata>
  <files>
    <file src="bin\$configuration$\netstandard2.0\FAnsi*.dll" target="lib\netstandard2.0" />
    <file src="bin\$configuration$\netstandard2.0\FAnsi*.pdb" target="lib\netstandard2.0" />
    <file src="bin\$configuration$\netstandard2.0\FAnsi*.xml" target="lib\netstandard2.0" />
  </files>
</package><|MERGE_RESOLUTION|>--- conflicted
+++ resolved
@@ -14,21 +14,12 @@
     <tags>Ansi,SQL</tags>
     <dependencies>
       <group targetFramework=".NETStandard2.0">
-<<<<<<< HEAD
-      <dependency id="Microsoft.Data.SqlClient" version="3.0.1" />
-      <dependency id="MySqlConnector" version="1.3.14" />
-=======
       <dependency id="MySqlConnector" version="2.1.7" />
       <dependency id="Microsoft.Data.SqlClient" version="4.1.0" />
->>>>>>> 66088e6b
       <dependency id="Oracle.ManagedDataAccess.Core" version="2.19.101" />
       <dependency id="System.ComponentModel.Composition" version="6.0.0" />
       <dependency id="HIC.TypeGuesser" version="1.0.2" />
-<<<<<<< HEAD
-      <dependency id="Npgsql" version="5.0.10" />
-=======
       <dependency id="Npgsql" version="6.0.3" />
->>>>>>> 66088e6b
       </group>
     </dependencies>
   </metadata>
