<?xml version="1.0" encoding="utf-8"?>
<package xmlns="http://schemas.microsoft.com/packaging/2013/05/nuspec.xsd">
  <metadata>
    <id>HIC.FAnsiSql</id>
    <version>$version$</version>
    <title>HIC.FAnsiSql</title>
    <authors>Health Informatics Centre - University of Dundee</authors>
    <owners>Health Informatics Centre - University of Dundee</owners>
    <projectUrl>https://github.com/HicServices/FAnsiSql</projectUrl>
    <license type="expression">GPL-3.0-or-later</license>
    <requireLicenseAcceptance>false</requireLicenseAcceptance>
    <description>FAnsiSql is a database management/ETL library that allows you to perform common SQL operations without having to know which Database Management System (DBMS) you are targetting (e.g. Sql Server, My Sql, Oracle).</description>
    <copyright>Copyright 2019</copyright>
    <tags>Ansi,SQL</tags>
    <dependencies>
      <group targetFramework=".NETStandard2.0">
<<<<<<< HEAD
      <dependency id="Microsoft.Data.SqlClient" version="3.0.1" />
      <dependency id="MySqlConnector" version="2.0.0" />
=======
      <dependency id="Microsoft.Data.SqlClient" version="4.0.0" />
      <dependency id="MySqlConnector" version="1.3.14" />
>>>>>>> 8067adad
      <dependency id="Oracle.ManagedDataAccess.Core" version="2.19.101" />
      <dependency id="System.ComponentModel.Composition" version="6.0.0" />
      <dependency id="HIC.TypeGuesser" version="1.0.2" />
      <dependency id="Npgsql" version="5.0.10" />
      </group>
    </dependencies>
  </metadata>
  <files>
    <file src="bin\$configuration$\netstandard2.0\FAnsi*.dll" target="lib\netstandard2.0" />
    <file src="bin\$configuration$\netstandard2.0\FAnsi*.pdb" target="lib\netstandard2.0" />
    <file src="bin\$configuration$\netstandard2.0\FAnsi*.xml" target="lib\netstandard2.0" />
  </files>
</package><|MERGE_RESOLUTION|>--- conflicted
+++ resolved
@@ -14,13 +14,8 @@
     <tags>Ansi,SQL</tags>
     <dependencies>
       <group targetFramework=".NETStandard2.0">
-<<<<<<< HEAD
-      <dependency id="Microsoft.Data.SqlClient" version="3.0.1" />
       <dependency id="MySqlConnector" version="2.0.0" />
-=======
       <dependency id="Microsoft.Data.SqlClient" version="4.0.0" />
-      <dependency id="MySqlConnector" version="1.3.14" />
->>>>>>> 8067adad
       <dependency id="Oracle.ManagedDataAccess.Core" version="2.19.101" />
       <dependency id="System.ComponentModel.Composition" version="6.0.0" />
       <dependency id="HIC.TypeGuesser" version="1.0.2" />
